@import url(http://netdna.bootstrapcdn.com/font-awesome/3.2.1/css/font-awesome.css);


@import url(http://netdna.bootstrapcdn.com/font-awesome/3.2.1/css/font-awesome.css);



/* -------------------------- GLOBAL STYLES */

html, body {
  height: 100%;
  font-family: "proxima-nova", sans-serif;
}

body p {
  color: #555;
  font-size: 18px;
  font-weight: 300 !important;
}

h1, h2, h3, h4, h5, h6 {
  color: #555;
  font-family: "proxima-nova", sans-serif;
}

ul {
  padding-left: 20px;
}

ul li {
  color: #555 !important;
  margin-bottom: 5px;
  font-size: 18px;
  font-weight: 300 !important;
}

.white { color: #fff; }
.black { color: #504f50; }
.black:hover {
  text-decoration: underline;
  background-color: transparent !important;
}

.fixed {
  position: fixed;
}

.nopadding {
  padding: 0 !important;
  margin: 0 !important;
}

.mrg-right-15 { margin-right:   15px; }
.mrg-right-30 { margin-right:   30px; }
.mrg-bot-20   { margin-bottom:  20px; }
.mrg-bot-30   { margin-bottom:  30px; }
.mrg-top-20   { margin-top:     25px; }
.mrg-top-50   { margin-top:     50px; }
.mrg-top-60   { margin-top:     60px; }

.neg-mrg {
  margin-top: -10px;
  margin-right: 9px;
}



/* --------------------------  BASE LAYOUT */

.body-features {
  background-color: #eaeaea;
}

.container {
  width: 1296px;
  max-width: none !important;
  padding-right: 0px;
  padding-left: 0px;
}

#main-container {
  margin: 0 auto;
  margin-top: 90px;
  width: 1080px;
}

.white-bg {
  background-color: #fff;
  padding: 65px 45px 150px 50px;
  width: 71.2%;
}

.white-bg li {
  margin-bottom: 10px !important;
  padding-left: 5px !important;
}

.features-border {
  border:1px solid #d7d7d7;
  margin-bottom: 20px;
}


/* -- NEW LAYOUT CLASSES APR 2014 */
#main-container.boundary {
  border: 1px solid #d7d7d7;
  border-top: none;
  background: #fff;
}

.block {
  padding: 2em;
}

.title-block {
  background: #3d75b3;
  padding-top: 4em;
  padding-bottom: 4em;
  color: #fff;
}

.title-block h1 {
  color: #fff;
  font-weight: 700;
}

.title-block p {
  color: #fff;
}



/* -------------------------- HEADER */

.logo-dev {
  margin-left: 30px;
  top: 50px;
  position: absolute;
  color: #504f50;
  font-size: 16px;
}

.navbar {
  padding-top: 20px;
}

.navbar-nav {
  float: left;
  margin: 0;
}

.navbar-nav > li {
  float: left;
}

.navbar-nav > li > a {
  padding: 9px 10px 5px 10px;
  margin-top: 5px;
}

.navbar .nav > li > a:hover, .navbar .nav > li > a:focus, .navbar .nav > li > a:active {
  /*
  color: #fff;
  background-color: #6f6f6f !important;
  */
}

.nav > li > a:hover, .nav > li > a:focus {
  background-color: transparent; !important;
}

.navbar-nav.navbar-right {
  float: right;
}

.navbar-brand {
  background: url(/assets/img/logo.png) no-repeat 0 0;
  width: 150px;
  height: 50px;
}

.navbar-header {
  margin-left: 10px !important;
}

.navbar-fixed-top {
  height: 90px;
  background-color: #fff;
  border-bottom: 1px solid #adadad;
}

.nav-button-padding {
  padding: 7px 25px 7px 25px !important;
  margin-top: 7px;
}

.navbar-nav li {
  font-size: 15px;
  margin-right: 10px;
}

.navbar-nav li:last-child {
  margin-right: 10px !important;
}

.active-nav {
  font-weight: 500;
  box-shadow: 0 2px 0 #428bca;
  /*
  color: #555;
  background-color: #efefef;
  */
}

.navbar .container {
  width: 1065px !important;
}

.navbar .black {
  font-weight: 500;
}

.navbar-header {
  float: left;
}

.navbar-collapse {
  display: block !important;
  height: auto !important;
  padding-bottom: 0;
  overflow: visible !important;
}

.navbar-toggle {
  display: none;
}

.navbar-brand {
  margin-left: -15px;
}

<<<<<<< HEAD
.container .navbar-header,
.container .navbar-collapse {
  margin-right: 0;
  margin-left: 0;
}



=======

.container .navbar-header,
.container .navbar-collapse {
  margin-right: 0;
  margin-left: 0;
}



>>>>>>> 1a6bb5f3
/* -------------------------- FOOTER */

footer.container {
  margin: 0 auto;
  padding: 20px 10px;
  width: 1080px;
  color: #999;
  font-weight: 300;
  font-size: 12px;
}

.footer-left {
  padding-top: 6px;
}

.footer-right {
  text-align: right;
  font-size: 12px;
  position: relative;
  left: 15px;
}

footer .social-icons {
  display: inline-block;
}

footer .social-icons a {
  display: inline-block;
  font-size: 15px;
  margin: 0 5px;
  color: #eee;
  width: 26px;
  height: 26px;
  text-align: center;
  line-height: 1.7em;
  border-radius: 15px;
  background: #ccc;
  -webkit-transition: .1s all ease-in;
  transition: .1s all ease-in;
}

footer .social-icons a:hover {
  background: #aaa;
  text-decoration: none;
}

footer .social-icons a:before {
  font-family: fontawesome;
  content: '\f097';
}

footer .social-icons a.youtube:before     { content: '\f167'; }
footer .social-icons a.facebook:before    { content: '\f082'; }
footer .social-icons a.twitter:before     { content: '\f099'; }
footer .social-icons a.rss:before         { content: '\f09e'; }
footer .social-icons a.linkedin:before    { content: '\f08c'; }
footer .social-icons a.googleplus:before  { content: '\f0d5'; }


/* -- hacks -- */
#home footer {
  border-top: 1px dotted #ccc;
}



/* -------------------------- HOME & FEATURES */

.left-sidebar {
  width: 28.8%;
  padding-top: 35px;
}
.left-sidebar ul {
  list-style: none;
}
.left-sidebar ul li {
  font-size: 16px;
  margin-bottom: 10px;
}


.valprop-home {
  height: 476px;
  border-bottom: none;
  background: url(/assets/img/home-bg.png);
  margin-top: 90px;
  margin-bottom: 90px
}
.valprop-title {
  color: #fff;
  letter-spacing: 1px;
  font-size: 31px;
  font-weight: bold;
  line-height: 1.35;
  margin-top: 55px;
}
.valprop-features {
  background: #fff;
  height: 225px;
  position: relative;
  background: url(/assets/img/home-bg.png);
  margin-top: 28px;
}
.valprop-features p {
  color: #fff;
}


.container-narrow {
  margin: 0 auto;
  width: 990px !important;
}
.container-narrow > hr {
  margin: 30px 0;
}
.container-valprop {
  width: 100%;
}

#benefits-grid {
  margin-bottom: 10px;
}

#benefits-grid .featured-row {
  position: relative;
  left: 30px;
}

.home-featured-title {
 line-height: 1.35;
 margin: 6px 0px 0px 7px;
 font-weight: bold;
}

.home-header {
  color: #fff;
}

.welcome-head {
  margin-top: 45px;
  padding-top: 10px;
  background-color: #709c29;
  text-align: center;
  height: 90px;
  border-top-left-radius: 5px;
  border-top-right-radius: 5px;
}

.welcome-body {
  background-color: #fafafa;
  padding: 50px;
}

.features-page {
  background-color: #e1eff6;
}

.features-page ul {
  margin-top: 30px;
}

.features-title {
  font-size: 26px;
  margin-bottom: 45px;
  margin-left: 20px;
  padding-top: 110px;
  margin-top: -93px;
}

.features-subtitle {
  font-size: 18px;
  margin-top: 45px;
  margin-bottom: 16px;
}

.featured-desc {
  min-height: 90px;
  margin-bottom: 30px !important;
  margin-top: 0;
}

.features-sep {
  margin: 80px 0 80px 0;
}

.featured-row {
  margin-bottom: 60px;
}

.featured-row .col-xs-4 {
  width: 31%;
  margin-right: 23px;
}

.circle {
  width: 47px;
  height: 47px;
  border-radius: 23px;
  text-align: center;
  display: inline-block;
  margin-right: 20px;
}

.small-circle {
  width: 26px;
  height: 26px;
  border-radius: 13px;
  text-align: center;
  display: inline-block;
  margin-right: 20px;
  margin-bottom: 10px
}

/*Circle color*/
.home-blue {
  background-color: #0c87c9;
  margin-top: 7px;
  margin-bottom: 20px
}

.home-users {
  background: url(/assets/img/users.png) no-repeat;
  position: absolute;
  width: 22px;
  height: 20px;
  left: 28px;
  top: 20px;
}

.home-users-small {
 background: url(/assets/img/users.png) no-repeat;
 position: absolute;
 width: 16px;
 height: 15px;
 left: 21px;
 top: 13px;
 background-size: 90%;
}

.home-purple {
  background-color: #b069c4;
  margin-top: 7px;
  margin-bottom: 20px;
}

.home-multiple {
  background: url(/assets/img/merge.png) no-repeat;
  position: absolute;
  width: 22px;
  height: 22px;
  left: 30px;
  top: 20px;
}

.home-multiple-small {
  background: url(/assets/img/merge.png) no-repeat;
  position: absolute;
  width: 15px;
  height: 18px;
  left: 22px;
  top: 14px;
  background-size: 90%;
}

.home-cyan {
  background-color: #0acacc;
  margin-top: 7px;
  margin-bottom: 20px
}

.home-secure {
  background: url(/assets/img/secure.png) no-repeat;
  position: absolute;
  width: 20px;
  height: 24px;
  left: 31px;
  top: 18px;
}

.home-secure-small {
  background: url(/assets/img/secure.png) no-repeat;
  position: absolute;
  width: 16px;
  height: 18px;
  left: 21px;
  top: 10px;
  background-size: 90%;
}

.home-yellow {
  background-color: #f6c750;
  margin-top: 7px;
  margin-bottom: 20px
}

.home-check {
  background: url(/assets/img/check.png) no-repeat;
  position: absolute;
  width: 22px;
  height: 24px;
  left: 29px;
  top: 21px;
}

.home-check-small {
  background: url(/assets/img/check.png) no-repeat;
  position: absolute;
  width: 15px;
  height: 15px;
  left: 22px;
  top: 14px;
  background-size: 90%;
}

.home-green {
  background-color: #7bb222;
  margin-top: 7px;
  margin-bottom: 20px;
}

.home-partners {
  background: url(/assets/img/partners.png) no-repeat;
  position: absolute;
  width: 22px;
  height: 22px;
  left: 27px;
  top: 20px;
}

.home-partners-small {
 background: url(/assets/img/partners.png) no-repeat;
 position: absolute;
 width: 15px;
 height: 15px;
 left: 21px;
 top: 14px;
 background-size: 90%;
}

.home-orange {
  background-color: #fc5f35;
  margin-top: 7px;
  margin-bottom: 20px;
}

.home-providers {
  background: url(/assets/img/providers.png) no-repeat;
  position: absolute;
  width: 22px;
  height: 28px;
  left: 30px;
  top: 18px;
}

.home-providers-small {
  background: url(/assets/img/providers.png) no-repeat;
  position: absolute;
  width: 15px;
  height: 18px;
  left: 22px;
  top: 12px;
  background-size: 90%;
}

.learnmore {
  border-radius: 2px;
  padding: 7px 14px;
  color: #b6b6b6 !important;
  font-weight: 300;
  font-size: 16px;
}

.learnmore:hover {
  color: #3e78b8 !important;
  font-weight: 300;
  border-color: #4981b1;
}

.terminal-command {
 color: #beff9f !important;
 letter-spacing: 3px;
 font-weight: 300;
 font-size: 20px;
 line-height: 1.8;
 font-family: 'inconsolata' !important;
}

.terminal-os-x {
  margin-top: 49px;
}

.lastlogin {
  color: #1b6482;
  margin-top: 20px;
  font-size: 21px;
  margin-bottom: 22px;
  letter-spacing: 3px;
  font-family: 'inconsolata' !important;
}

@keyframes blink
{
  0%   {  background:rgba(99,222,0,100);  }
  100% {  background:rgba(99,222,0,0);  }
}

@-webkit-keyframes blink {
  0%   {  background:rgba(99,222,0,100);  }
  100% {  background:rgba(99,222,0,0);  }
}
@-moz-keyframes blink {
  0%   {  background:rgba(99,222,0,100);  }
  100% {  background:rgba(99,222,0,0);  }
}

.cursor {
  background:#beff9f;
  display:inline-block;
  width:11px;
  height:28px;
  position: relative;
  top: 6px;
}

.dollar:before {
  content: "$";
  margin-right: 35px;
  color: #1B6482;
}

div#sticker {
  padding:20px;
}

#body {
  line-height: 1em;
  font-size:13px;
  float: left;
  width: 100%;
  min-height:250px;
  background:#00293a;
  padding: 12px 20px;
  line-height:1.5em;
}

#body:hover .cursor {
  -webkit-animation-name: blink;
  -webkit-animation-duration: 1.5s;
  -webkit-animation-iteration-count: infinite;
  -moz-animation-name: blink;
  -moz-animation-duration: 1.5s;
  -moz-animation-iteration-count: infinite;
}

#title {
  width: 100px;
  margin: 0 auto;
  font-size: 22px;
  color: #848484;
  position: relative;
  top: 5px;
}


/* -- terminal window */
#window {
  margin-top:40px;
  margin-bottom:40px;
  min-width: 500px;
  background: #fff;
  border-top-left-radius: 5px;
  border-top-right-radius: 5px;
  overflow: hidden;
  height: 280px;
}
#toolbar {
  width: 100%;
  height: 40px;
  background: grey;
  border-radius:5px 5px 0 0;
  margin: 0 auto;
  background: #cfcfcf;
}
#toolbar .top {
  float: left;
  width: 100%;
  height: 23px;
}
#toolbar .bottom {
  float: left;
  width: 100%;
  height: 30px;
}
#toolbar #lights {
  float: left;
  position: relative;
  top: 13px;
  left: 7px;
}
.light {
  float:left;
  width:14px;
  height:14px;
  border-radius:14px;
  overflow: hidden;
}
.red {
 background: #ff5c30;
}
.yellow {
  background: #fae325;
  margin:0px 7px;
}
.green {
  background: #3b9e06;
}


/* -- Horrible to do this for firefox */
@-moz-document url-prefix() {
  .red .glyph {
    position: relative;
    top: -4px;
  }
  .yellow .glyph {
    top: -4px;
    left: 3px;
  }

  .green .glyph {
    position: relative;
    top: -4px;
  }
}



/* -------------------------- DISCUSSION */

.search-icon {
  background: url(/assets/img/search.png) no-repeat 0 0;
  width: 18px;
  height: 18px;
  position: absolute;
  top: 65px;
  left: 30px;
  border: 0;
}

.form-control {
  margin: 50px 0 50px 0;
}

.search-holder {
  background-color: #e1eff6;
}

.search-holder input {
  border-radius: 48px;
}

.discussion-page {
  background-color: #fff;
}

.discussion-header {
  margin-bottom: 30px;
}

.recent-discussions {
  margin-bottom: 100px;
}

.recent-discussions li {
  margin-bottom: 18px;
  font-size: 18px;
}



/* -------------------------- GET STARTED/DEV PLUS */

.signup {
  margin-left: 50px;
}

.signup-head {
  margin-top: 45px;
  padding-top: 10px;
  background-color: #0c87c9;
  text-align: center;
  height: 90px;
  border-top-left-radius: 5px;
  border-top-right-radius: 5px;
}

.signup-form {
  background-color: #fafafa;
  padding: 50px 30px 50px 30px;
  height: 375px;
  border-bottom-left-radius: 5px;
  border-bottom-right-radius: 5px;
}

.signup-form form .button {
  margin-bottom: 70px;
}

.signup-form form input {
  margin-bottom: 30px;
}

.signup-form .input-lg {
  border: 1px solid #ccc !important;
  border-radius: 2px !important;
  box-shadow: 0 1px 1px rgba(0, 0, 0, 0.075) inset !important;
  padding: 10px 15px !important;
}

.input-lg {
  height: 46px;
  padding: 10px 40px;
  font-size: 18px;
  line-height: 1.33;
  border-radius: 6px;
}

.signup-button {
  float: right;
  margin-right: 36px;
  padding: 12px 25px !important;
  width: 150px;
}



/* -------------------------- BUTTONS */

.button {
  font-family: "proxima-nova", sans-serif;
  color: #fff;
  font-size: 16px;
  text-align: center;
  border: 1px solid #3c5a0b;
  background: #7aa633;
  display: -moz-inline-stack;
  display: inline-block;
  vertical-align: middle;
  zoom: 1;
  background-image: url('data:image/svg+xml;base64,PD94bWwgdmVyc2lvbj0iMS4wIiBlbmNvZGluZz0idXRmLTgi…pZHRoPSIxMDAlIiBoZWlnaHQ9IjEwMCUiIGZpbGw9InVybCgjZ3JhZCkiIC8+PC9zdmc+IA==');
  background-size: 100%;
  background-image: -webkit-gradient(linear, 50% 0%, 50% 100%, color-stop(40%, #7aa633), color-stop(90%, #65911f));
  background-image: -webkit-linear-gradient(top, #7aa633 40%, #65911f 90%);
  background-image: -moz-linear-gradient(top, #7aa633 40%, #65911f 90%);
  background-image: -o-linear-gradient(top, #7aa633 40%, #65911f 90%);
  background-image: linear-gradient(top, #7aa633 40%, #65911f 90%);
  filter: progid:DXImageTransform.Microsoft.gradient(gradientType=0, startColorstr='#FFA3D148', endColorstr='#FF7EA72A');
  border-radius: 2px;
  box-shadow: 0px 1px 1px 0px rgba(0, 0, 0, 0.2);
  text-shadow: 0px 1px 1px #6e6e6e;
  behavior: url(/_js/PIE.htc);
  text-decoration: none !important;
}

.button:hover {
  color: #fff;
  background-image: url('data:image/svg+xml;base64,PD94bWwgdmVyc2lvbj0iMS4wIiBlbmNvZGluZz0idXRmLTgi…3aWR0aD0iMTAwJSIgaGVpZ2h0PSIxMDAlIiBmaWxsPSJ1cmwoI2dyYWQpIiAvPjwvc3ZnPiA=');
  background-size: 100%;
  background-image: -webkit-gradient(linear, 50% 0%, 50% 100%, color-stop(40%, rgba(122, 166, 51, 0.75)), color-stop(90%, rgba(101, 145, 31, 0.75)));
  background-image: -webkit-linear-gradient(top, rgba(122, 166, 51, 0.75) 40%, rgba(101, 145, 31, 0.75) 90%);
  background-image: -moz-linear-gradient(top, rgba(122, 166, 51, 0.75) 40%, rgba(101, 145, 31, 0.75) 90%);
  background-image: -o-linear-gradient(top, rgba(122, 166, 51, 0.75) 40%, rgba(101, 145, 31, 0.75) 90%);
  background-image: linear-gradient(top, rgba(122, 166, 51, 0.75) 40%, rgba(101, 145, 31, 0.75) 90%)
}

.button-empty {
  font-family: "proxima-nova", sans-serif;
  font-weight: 100;
  font-style: normal;
  color: #fff;
  font-size: 16px;
  text-align: center;
  display: -moz-inline-stack;
  display: inline-block;
  vertical-align: middle;
  zoom: 1;
  background-color: transparent;
  border-radius: 2px;
  box-shadow: 0px 1px 1px 0px rgba(0, 0, 0, 0.2);
  text-shadow: 0px 1px 1px #6e6e6e;
  behavior: url(/_js/PIE.htc);
  text-decoration: none !important;
  width: 172px;
  border: 1px solid rgba(255, 255, 255, .7);
}

.button-empty:hover {
  background: #3b70ab;
  color: #fff;
}

.button-gray {
  color: #555;
  border: 1px solid #a0a0a0;
  font-weight: 100;
  text-shadow: none;
  background: #fff;
  background-image: url('data:image/svg+xml;base64,PD94bWwgdmVyc2lvbj0iMS4wIiBlbmNvZGluZz0idXRmLTgi…pZHRoPSIxMDAlIiBoZWlnaHQ9IjEwMCUiIGZpbGw9InVybCgjZ3JhZCkiIC8+PC9zdmc+IA==');
  background-size: 100%;
  background-image: -webkit-gradient(linear, 50% 0%, 50% 100%, color-stop(40%, #ffffff), color-stop(90%, #eeeeee));
  background-image: -webkit-linear-gradient(top, #ffffff 40%, #eeeeee 90%);
  background-image: -moz-linear-gradient(top, #ffffff 40%, #eeeeee 90%);
  background-image: -o-linear-gradient(top, #ffffff 40%, #eeeeee 90%);
  background-image: linear-gradient(top, #ffffff 40%, #eeeeee 90%);
  filter: progid:DXImageTransform.Microsoft.gradient(gradientType=0, startColorstr='#FFFFFFFF', endColorstr='#FFEEEEEE');
  text-decoration: none !important;
}

.button-white {
  color: #555;
  border: 1px solid #d5d5d5;
  font-weight: 300;
  text-shadow: none;
  background-color: #fff;
  text-decoration: none !important;
  -webkit-transition: .1s all ease-in;
  transition: .1s all ease-in;
}

.visit {
  width: 150px;
  padding-top: 7px !important;
  padding-bottom: 7px !important;
  margin-top: 7px;
  border-radius: 2px;
  box-shadow: 0 1px 1px 0 rgba(0, 0, 0, 0.15);
  color: #504F50;
  text-align: center;
  font-weight: normal;
}
.visit:hover { color: #555 !important; }

.button-padding {
  padding: 15px 50px 15px 50px !important;
}

.active {
  background: #0c87c9 !important;
}



/* -------------------------- GLOBAL TECHNICAL TYPOGRAPHY */

code, kbd, pre, samp,
pre code {
  font-size: 11px;
}

pre {
  border-radius: 0;
  border: 0 none;
}

code {
  overflow-x: scroll;
  background: #f0f0f0;
  color: #000;
  border-radius: 2px;
}

pre code {
  white-space: pre;
}

/* -- pygments -- */
.hll { background-color: #ffffcc; }
.c { color: #999988; font-style: italic; } /* Comment */
.err { color: #a61717; background-color: #e3d2d2; } /* Error */
.k { color: #000000; } /* Keyword */
.o { color: #000000; } /* Operator */
.cm { color: #999988; font-style: italic; } /* Comment.Multiline */
.cp { color: #999999; font-style: italic; } /* Comment.Preproc */
.c1 { color: #999988; font-style: italic; } /* Comment.Single */
.cs { color: #999999; font-style: italic; } /* Comment.Special */
.gd { color: #000000; background-color: #ffdddd; } /* Generic.Deleted */
.ge { color: #000000; font-style: italic; } /* Generic.Emph */
.gr { color: #aa0000; } /* Generic.Error */
.gh { color: #999999; } /* Generic.Heading */
.gi { color: #000000; background-color: #ddffdd; } /* Generic.Inserted */
.go { color: #888888 } /* Generic.Output */
.gp { color: #555555 } /* Generic.Prompt */
.gs { } /* Generic.Strong */
.gu { color: #aaaaaa; } /* Generic.Subheading */
.gt { color: #aa0000; } /* Generic.Traceback */
.kc { color: #000000; } /* Keyword.Constant */
.kd { color: #000000; } /* Keyword.Declaration */
.kn { color: #000000; } /* Keyword.Namespace */
.kp { color: #000000; } /* Keyword.Pseudo */
.kr { color: #000000; } /* Keyword.Reserved */
.kt { color: #445588; } /* Keyword.Type */
.m { color: #009999; } /* Literal.Number */
.s { color: #d01040; } /* Literal.String */
.na { color: #008080; } /* Name.Attribute */
.nb { color: #0086B3; } /* Name.Builtin */
.nc { color: #445588; } /* Name.Class */
.no { color: #008080; } /* Name.Constant */
.nd { color: #3c5d5d; } /* Name.Decorator */
.ni { color: #800080; } /* Name.Entity */
.ne { color: #900; } /* Name.Exception */
.nf { color: #990000; } /* Name.Function */
.nl { color: #990000; } /* Name.Label */
.nn { color: #555555; } /* Name.Namespace */
.nt { color: #456; } /* Name.Tag */
.nv { color: #008080; } /* Name.Variable */
.ow { color: #000000; } /* Operator.Word */
.w { color: #bbbbbb; } /* Text.Whitespace */
.mf { color: #009999; } /* Literal.Number.Float */
.mh { color: #009999; } /* Literal.Number.Hex */
.mi { color: #009999; } /* Literal.Number.Integer */
.mo { color: #009999; } /* Literal.Number.Oct */
.sb { color: #d01040; } /* Literal.String.Backtick */
.sc { color: #d01040; } /* Literal.String.Char */
.sd { color: #d01040; } /* Literal.String.Doc */
.s2 { color: #345; } /* Literal.String.Double */
.se { color: #090; } /* Literal.String.Escape */
.sh { color: #090; } /* Literal.String.Heredoc */
.si { color: #d01040; } /* Literal.String.Interpol */
.sx { color: #d01040; } /* Literal.String.Other */
.sr { color: #009926; } /* Literal.String.Regex */
.s1 { color: #345; } /* Literal.String.Single */
.ss { color: #990073; } /* Literal.String.Symbol */
.bp { color: #999999; } /* Name.Builtin.Pseudo */
.vc { color: #008080; } /* Name.Variable.Class */
.vg { color: #008080; } /* Name.Variable.Global */
.vi { color: #008080; } /* Name.Variable.Instance */
.il { color: #009999; } /* Literal.Number.Integer.Long */


/* -- scroll-x behaviour -- */
.highlight pre {
  overflow-x: auto;
}
.highlight pre code * {
  white-space: nowrap;
}
.highlight pre code {
  white-space: pre;
}
<|MERGE_RESOLUTION|>--- conflicted
+++ resolved
@@ -1,6 +1,3 @@
-@import url(http://netdna.bootstrapcdn.com/font-awesome/3.2.1/css/font-awesome.css);
-
-
 @import url(http://netdna.bootstrapcdn.com/font-awesome/3.2.1/css/font-awesome.css);
 
 
@@ -239,7 +236,7 @@
   margin-left: -15px;
 }
 
-<<<<<<< HEAD
+
 .container .navbar-header,
 .container .navbar-collapse {
   margin-right: 0;
@@ -248,17 +245,6 @@
 
 
 
-=======
-
-.container .navbar-header,
-.container .navbar-collapse {
-  margin-right: 0;
-  margin-left: 0;
-}
-
-
-
->>>>>>> 1a6bb5f3
 /* -------------------------- FOOTER */
 
 footer.container {
