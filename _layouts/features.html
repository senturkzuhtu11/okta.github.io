--- conflicted
+++ resolved
@@ -53,11 +53,7 @@
 								<span class="small-circle home-green"><span class="home-partners-small"></span></span>
 							</div>
 							<div class="col-xs-9 nopadding">
-<<<<<<< HEAD
-								<a class="link" href="#partners">Partner Integration</a>
-=======
 								<a class="link" href="#partners">Directory Integration</a>
->>>>>>> bc5730bf
 							</div>
 						</div>
 					</li>
@@ -67,11 +63,7 @@
 								<span class="small-circle home-orange"><span class="home-providers-small"></span></span>
 							</div>
 							<div class="col-xs-9 nopadding">
-<<<<<<< HEAD
-								<a class="link" href="#identity">External IDPs</a>
-=======
 								<a class="link" href="#identity">Integrate with IDPs</a>
->>>>>>> bc5730bf
 							</div>
 						</div>
 					</li>
@@ -81,11 +73,7 @@
 								<span class="small-circle home-purple"><span class="home-multiple-small"></span></span>
 							</div>
 							<div class="col-xs-9 nopadding">
-<<<<<<< HEAD
-								<a class="link" href="#multiple">Rich User Profile</a>
-=======
 								<a class="link" href="#multiple">Create a rich profile</a>
->>>>>>> bc5730bf
 							</div>
 						</div>
 					</li>
