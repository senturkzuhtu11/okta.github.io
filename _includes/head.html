<head>

	<meta charset="utf-8">
	<meta http-equiv="X-UA-Compatible" content="IE=edge">
	<meta name="viewport" content="width=device-width, initial-scale=1">

	<title>{% if page.title %}{{ page.title }} &raquo; {% endif %}{{ site.title }}</title>
	<meta name="description" content="{% if page.excerpt %}{{ page.excerpt | strip_html | strip_newlines | truncate: 160 }}{% else %}{{ site.description }}{% endif %}">

	<link rel="canonical" href="{{ page.url | replace:'index.html','' | prepend: site.baseurl | prepend: site.url }}">
	<link rel="alternate" type="application/rss+xml" title="{{ site.title }}" href="{{ "/feed.xml" | prepend: site.baseurl | prepend: site.url }}" />

	<link rel="stylesheet" href="{{ "/assets/css/master.css" | prepend: site.baseurl }}">
<<<<<<< HEAD
	{% if page.css %}<link rel="stylesheet" href="{{ "/assets/css/page/" | prepend: site.baseurl | append: page.css }}.css">{% endif %}
	{% if page.url contains '/docs/' %}
	<script src="https://ajax.googleapis.com/ajax/libs/jquery/1.11.2/jquery.min.js"></script>
	<link rel="stylesheet" href="{{ "/assets/css/page/docs.css" | prepend: site.baseurl }}">
	<script src="{{ "/assets/js/page/scrollspy.js" | prepend: site.baseurl }}"></script>
	<script src="{{ "/assets/js/page/docs.js" | prepend: site.baseurl }}"></script>
	<script src="//use.typekit.net/pls8pog.js"></script>
  	<script>try{Typekit.load();}catch(e){}</script>
	{% endif %}
=======
	{% if page.css %}<link rel="stylesheet" href="{{ "/assets/css/page-" | prepend: site.baseurl | append: page.css }}.css">{% endif %}
	
>>>>>>> 31b4a9dc
</head><|MERGE_RESOLUTION|>--- conflicted
+++ resolved
@@ -1,18 +1,17 @@
 <head>
-
+	
 	<meta charset="utf-8">
 	<meta http-equiv="X-UA-Compatible" content="IE=edge">
 	<meta name="viewport" content="width=device-width, initial-scale=1">
-
+	
 	<title>{% if page.title %}{{ page.title }} &raquo; {% endif %}{{ site.title }}</title>
 	<meta name="description" content="{% if page.excerpt %}{{ page.excerpt | strip_html | strip_newlines | truncate: 160 }}{% else %}{{ site.description }}{% endif %}">
-
+	
 	<link rel="canonical" href="{{ page.url | replace:'index.html','' | prepend: site.baseurl | prepend: site.url }}">
 	<link rel="alternate" type="application/rss+xml" title="{{ site.title }}" href="{{ "/feed.xml" | prepend: site.baseurl | prepend: site.url }}" />
-
+	
 	<link rel="stylesheet" href="{{ "/assets/css/master.css" | prepend: site.baseurl }}">
-<<<<<<< HEAD
-	{% if page.css %}<link rel="stylesheet" href="{{ "/assets/css/page/" | prepend: site.baseurl | append: page.css }}.css">{% endif %}
+	{% if page.css %}<link rel="stylesheet" href="{{ "/assets/css/page-" | prepend: site.baseurl | append: page.css }}.css">{% endif %}
 	{% if page.url contains '/docs/' %}
 	<script src="https://ajax.googleapis.com/ajax/libs/jquery/1.11.2/jquery.min.js"></script>
 	<link rel="stylesheet" href="{{ "/assets/css/page/docs.css" | prepend: site.baseurl }}">
@@ -21,8 +20,4 @@
 	<script src="//use.typekit.net/pls8pog.js"></script>
   	<script>try{Typekit.load();}catch(e){}</script>
 	{% endif %}
-=======
-	{% if page.css %}<link rel="stylesheet" href="{{ "/assets/css/page-" | prepend: site.baseurl | append: page.css }}.css">{% endif %}
-	
->>>>>>> 31b4a9dc
 </head>