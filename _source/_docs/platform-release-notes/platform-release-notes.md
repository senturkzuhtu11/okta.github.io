--- conflicted
+++ resolved
@@ -6,11 +6,7 @@
 
 ## Release 2016.41
 
-<<<<<<< HEAD
 ### Feature Enhancements
-=======
-### Feature Enhancements:
->>>>>>> 6f7c658c
 
 * [New Version of Okta Sign-In Widget](#new-version-of-okta-sign-in-widget)
 * [New Version of Okta Auth JS](#new-version-of-okta-auth-js)
@@ -39,15 +35,6 @@
 * Performance has improved when refreshing multiple tokens.
 
 Learn about these and other improvements in [the GitHub repository](https://github.com/okta/okta-auth-js/releases/latest).
-<<<<<<< HEAD
-
-#### Listing Apps that Share an Application Key Credential
-
-Once you have shared a credential between apps, you can list all the applications that are using 
-the same application key credential. <!-- OKTA-100925 -->
-
-For more information, see the [Apps API reference](http://developer.okta.com/docs/api/resources/apps.html#list-applications-using-a-key).
-=======
 
 #### Key Store Operations are Available for Identity Providers API
      
@@ -55,7 +42,6 @@
      
 * Generate an X.509 certificate public key
 * Retrieve and list public keys
->>>>>>> 6f7c658c
 
 For more information, see [Identity Provider Signing Key Store Operations](https://developer.okta.com/idps.html#identity-provider-signing-key-store-operations).
 <!-- OKTA-91498 -->
