---
layout: docs_page
weight: 4
title: Design Principles
redirect_from:
  - "/docs/getting_started/design_principles.html"
  - "docs/api/index.html"
  - "docs/api/"
---

# Versioning

The Okta API is a versioned API.  Okta reserves the right to add new parameters, properties, or resources to the API without advance notice.
These updates are considered **non-breaking** and the compatibility rules below should be followed to ensure your application does not break.
Breaking changes such as removing or renaming an attribute will be released as a new version of the API.  Okta will provide a migration path for new versions of APIs and will communicate timelines for end-of-life when deprecating APIs.

Do not consume any Okta API unless it is documented on this site. All undocumented endpoints should be considered private, subject to change without notice, and not covered by any agreements.

### Compatibility rules for input parameters

- Requests are compatible irrespective of the order in which the query parameters appear.
- Requests are compatible irrespective of the order in which the properties of the JSON parameters appear
- New query parameters may be added to future versions of requests.
- Existing query parameters cannot be removed from future versions of requests.
- Existing properties cannot be removed from the JSON parameters in future versions of requests.

### Compatibility rules for JSON responses

- Responses are compatible irrespective of the order in which the properties appear.
- New properties may be added to future versions of the response.
- Existing properties cannot be removed from future versions of the response.
- Properties with null values may be omitted by responses

## URL Namespace

All URLs listed in the documentation should be preceded with your organization's subdomain (tenant) https://*{yourOktaDomain}*.com/api/*{apiversion}* and API version.

The `apiversion` is currently v1.

> All API requests must use HTTPS scheme

## Media Types

> JSON responses, including errors, may contain user input. To help prevent potential cross-site scripting attacks, make sure to properly escape all values before use in a browser or any HTML context.

The API currently only supports JSON as an exchange format.  Be sure to set both the Content-Type and Accept headers for every request as `application/json`.

All Date objects are returned in [ISO 8601 format](https://tools.ietf.org/html/rfc3339):

    YYYY-MM-DDTHH:mm:ss.SSSZ

## Character Sets
Okta supports a subset of the `UTF-8` specification. Specifically, any character that can be encoded in three bytes or less is supported. BMP characters and supplementary characters that *must* be encoded using four bytes are not supported at this time.

## HTTP Verbs

Where possible, the Okta API strives to use appropriate HTTP verbs for each
action.

#### GET

Used for retrieving resources.

#### POST

Used for creating resources, or performing custom actions (such as
user lifecycle operations).  For POST requests
with no `body` param, be sure to set the `Content-Length` header to zero.

#### PUT

Used for replacing resources or collections. For PUT requests
with no `body` param, be sure to set the `Content-Length` header to zero.

#### DELETE

Used for deleting resources.

> Any PUT or POST request with no Content-Length header nor a body will return a 411 error.  To get around this, include a `Content-Length: 0` header

## Client Request Context

Okta will derive client request context directly from the HTTP request headers and client TCP socket.  Request context is used to evaluate policies such as **Okta Sign-On Policy** and provide client information for [troubleshooting and auditing](../resources/events#client-objecttype) purposes.

### User Agent

Okta supports the standard `User-Agent` HTTP header to identify the user's browser or application. Always send a `User-Agent` string to uniquely identify your client application and version such as `Oktaprise/1.1`.

> If your application is acting as a gateway or proxy, you should forward the `User-Agent` of the originating client with your API requests.

### IP Address

The **public IP address** of your application will be automatically used as the client IP address for your request. Okta supports the standard `X-Forwarded-For` HTTP header to forward the originating client's IP address if your application is behind a proxy server or acting as a login portal or gateway.

> The **public IP address** of your trusted web application must be whitelisted in your [org's network security settings](https://help.okta.com/en/prod/Content/Topics/Security/Security_Network.htm) as a trusted gateway in order to forward the user agent's original IP address with the `X-Forwarded-For` HTTP header.

### Accept Language

The `Accept-Language` HTTP header advertises which languages the client is able to understand, for example `Accept-Language: en-US'. Include it if it is available.

## Errors

> JSON responses, including errors, may contain user input. To help prevent potential cross-site scripting attacks, make sure to properly escape all values before use in a browser or any HTML context.

All requests on success will return a 200 status if there is content to return or a 204 status if there is no content to return.

All requests that result in an error will return the appropriate 4xx or 5xx error code with a custom JSON error object:

- `errorCode`: A code that is associated with this error type
- `errorLink`: A link to documentation with a more detailed explanation of the error (note: this has yet to be implemented and for the time being is the same value as the errorCode)
- `errorSummary`: A natural language explanation of the error
- `errorId`: An id that identifies this request.  These ids are mapped to the internal error on the server side in order to assist in troubleshooting.

~~~ json
{
    "errorCode": "E0000001",
    "errorSummary": "Api validation failed",
    "errorLink": "E0000001",
    "errorId": "oaeHfmOAx1iRLa0H10DeMz5fQ",
    "errorCauses": [
        {
            "errorSummary": "login: An object with this field already exists in the current organization"
        }
    ]
}
~~~

See [Error Codes](error_codes) for a list of API error codes.

> Only the `errorCode` property is supported for runtime error flow control.  The `errorSummary` property is only intended for troubleshooting and may change over time.

## Authentication

The Okta API currently requires the custom HTTP authentication scheme `SSWS` for authentication. All requests must have a valid API key specified in the HTTP `Authorization` header with the `SSWS` scheme.

    Authorization: SSWS 00QCjAl4MlV-WPXM…0HmjFx-vbGua

> See [Obtaining a token](getting_a_token) for instructions on how to get an API key for your organization.

The API key (API token) isn't interchangeable with an Okta [session token](/docs/api/resources/authn#session-token), access tokens or ID tokens used with [OAuth 2.0 and OpenID Connect](/docs/api/resources/oauth2).

## Pagination

Requests that return a list of resources may support paging.  Pagination is based on a cursor and not on page number. The cursor is opaque to the client and specified in either the `before` or `after` query parameter.  For some resources, you can also set a custom page size with the `limit` parameter.

Note that for technical reasons not all APIs respect pagination or the `before` and `limit` parameters, see the [Events API](/docs/api/resources/events) for example.

Param    | Description
-------- | ------------
`before` | This is the cursor that points to the start of the page of data that has been returned.
`after`  | This is the cursor that points to the end of the page of data that has been returned.
`limit`  | This is the number of individual objects that are returned in each page.

### Link Header

Pagination links are included in the [Link header](http://tools.ietf.org/html/rfc5988) of responses. It is **important** to follow these Link header values instead of constructing your own URLs as query parameters or  cursor formats may change without notice.

~~~ http
HTTP/1.1 200 OK
Link: <https://{yourOktaDomain}.com/api/v1/users?after=00ubfjQEMYBLRUWIEDKK>; rel="next",
  <https://{yourOktaDomain}.com/api/v1/users?after=00ub4tTFYKXCCZJSGFKM>; rel="self"
~~~

The possible `rel` values are:

Link Relation Type | Description
------------------ | ------------
`self`             | Specifies the URL of the current page of results
`next`             | Specifies the URL of the immediate next page of results.
`prev`             | Specifies the URL of the immediate previous page of results.

When you first make an API call and get a cursor-paged list of objects, the end of the list will be the point at which you do not receive another `next` link value with the response. This holds true for all but two cases:

1. [Events API](/docs/api/resources/events): The `next` link always exists, since the [Events API](/docs/api/resources/events) is like a stream of data with a cursor.

2. [System Log API](/docs/api/resources/system_log): The `next` link will always exist in polling queries in the [System Log API](/docs/api/resources/system_log). A polling query is defined as an `ASCENDING` query with an empty or absent `until` parameter. Like in the [Events API](/docs/api/resources/events), the polling query is a stream of data.

## Filtering

Filtering allows a requestor to specify a subset of resources to return and is often needed for large collection resources such as Users.  While filtering semantics are standardized in the Okta API, not all resources in the Okta API support filtering. When filtering is supported for a resource, the `filter` URL query parameter contains a filter expression.

The expression language that is used in the filter and search parameters supports references to JSON attributes and literals. The literal values can be strings enclosed in double quotes, numbers, date times enclosed in double quotes, and Boolean values; i.e., true or false. String literals must be valid JSON strings.

The attribute names are case-sensitive while attribute operators are case-insensitive. For example, the following two expressions evaluate to the same logical value:

    filter=firstName Eq "john"

    filter=firstName eq "john"

The filter and search parameters **must** contain at least one valid Boolean expression. Each expression **must** contain an attribute name followed by an attribute operator and optional value. Multiple expressions **may** be combined using the two logical operators. Furthermore expressions can be grouped together using "()".

> Each resource in the Okta API defines what attributes and operators are supported for expression.  *Please refer to resource-specific documentation for details.*

### Operators

Most of the operators listed in the [SCIM Protocol Specification](https://tools.ietf.org/html/rfc7644#section-3.4.2.2) are supported:

Operator | Description | Behavior
-------- | ----------- | --------
eq | equal | The attribute and operator values must be identical for a match.
sw |starts with | The entire operator value must be a substring of the attribute value, starting at the beginning of the attribute value. This criterion is satisfied if the two strings are identical.
pr | present (has value) | If the attribute has a non-empty value, or if it contains a non-empty node for complex attributes there is a match.
gt | greater than | If the attribute value is greater than operator value, there is a match. The actual comparison is dependent on the attribute type. For `String` attribute types, this is a lexicographical comparison and for `Date` types, it is a chronological comparison.
ge | greater than or equal | If the attribute value is greater than or equal to the operator value, there is a match. The actual comparison is dependent on the attribute type. For `String` attribute types, this is a lexicographical comparison and for `Date` types, it is a chronological comparison.
lt | less than | If the attribute value is less than operator value, there is a match. The actual comparison is dependent on the attribute type. For `String` attribute types, this is a lexicographical comparison and for `Date` types, it is a chronological comparison.
le | less than or equal | If the attribute value is less than or equal to the operator value, there is a match. The actual comparison is dependent on the attribute type. For `String` attribute types, this is a lexicographical comparison and for `Date` types, it is a chronological comparison.

Note: Some resources don't support all the listed operators.

> All `Date` values use the ISO 8601 format `YYYY-MM-DDTHH:mm:ss.SSSZ`

### Attribute Operators

Operator | Description | Behavior
-------- | ----------- | --------
and | Logical AND | The filter is only a match if both expressions evaluate to true.
or | Logical OR | The filter is a match if either expression evaluates to true.

### Logical Operators

Operator | Description | Behavior
-------- | ----------- | --------
() | Precedence grouping | Boolean expressions may be grouped using parentheses to change the standard order of operations; i.e., evaluate OR logical operators before logical AND operators.

Filters must be evaluated using standard order of operations. Attribute operators have the highest precedence, followed by the grouping operator (i.e, parentheses), followed by the logical `AND` operator, followed by the logical `OR` operator.

## Hypermedia

Resources in the Okta API use hypermedia for "discoverability".  Hypermedia enables API clients to navigate  resources by following links like a web browser instead of hard-coding URLs in your application.  Links are identified by link relations which are named keys. Link relations describe what resources are available and how they can be interacted with.  Each resource may publish a set of link relationships based on the state of the resource.  For example, the status of a user in the [User API](/docs/api/resources/users#links-object) will govern which lifecycle operations are permitted.  Only the permitted operations will be published as lifecycle operations.

The Okta API had incorporated [JSON Hypertext Application Language](http://tools.ietf.org/html/draft-kelly-json-hal-06) or HAL format as the foundation for hypermedia "discoverability".  HAL provides a set of conventions for expressing hyperlinks in JSON responses representing two simple concepts: Resources and Links.

> The HAL-specific media type `application/hal+json` is currently not supported as a formal media type for content negotiation at this time.  Use the standard `application/json` media type.  As we get more experience with the media format we may add support for the media type.

### Resources

A Resource Object represents a resource.

- `"_links"` contains links to other resources.

- `"_embedded"` contains embedded resources.

All other properties represent the current state of the resource.

### Links

Object whose property names are link relation types (as defined by [RFC5988](http://tools.ietf.org/html/rfc5988)) and values are either a Link Object or an array of Link Objects.

- A target URI
- The name of the link relation (`rel`)
- Other optional properties to help with deprecation, object state or lifecycle management, content negotiation, etc.
- Links are implicitly of media type `application/json`.  Other media types are only returned in cases where the link is not an API endpoint.

> A resource may have multiple links that share the same link relation, as shown below for the "logo" link.

~~~ json
{
    "_links": {
        "logo": [
            {
              "name": "medium",
              "href": "https://{yourOktaDomain}.com/assets/img/logos/groups/active_directory-medium.b3959116154f9d44bd4d0f6b2ae31ea6.png",
              "type": "image/png"
            },
            {
              "name": "large",
              "href": "https://{yourOktaDomain}.com/assets/img/logos/groups/active_directory-large.0e7a58559ac90c4bbc7b33fa14018c50.png",
              "type": "image/png"
            }
         ],
        "self": { "href": "/example_resource" },
        "next": { "href": "/page=2" }
    }
}
~~~

#### Links in collections

Note that HAL links returned in a collection of resources may not reflect the total set of operations that are possible on that resource.  For example, in a user collection links indicating that a given user can be "unlocked" may not be returned and, if returned, may not reflect the correct user state.

Search and list operations are intended to find matching resources and their identifiers. If you intend to search for a resource and then modify its state or make a lifecycle change, the correct pattern is to first retrieve the resource by 'id' using the "self" link provided for that resource in the collection. This will provide the full set of lifecycle links for that resource based on its most up-to-date state.

<<<<<<< HEAD
=======
## Rate Limiting

The number of API requests for an organization is limited for all APIs based on your edition.

Okta provides three headers in each response. These headers show the limit that is being enforced, when it resets, and how close you are to hitting the limit:

`X-Rate-Limit-Limit` - the rate limit ceiling that is applicable for the current request.

`X-Rate-Limit-Remaining` - the number of requests left for the current rate-limit window.

`X-Rate-Limit-Reset` - the time at which the rate limit will reset, specified in UTC epoch time.

~~~ http
HTTP/1.1 200 OK
X-Rate-Limit-Limit: 20
X-Rate-Limit-Remaining: 15
X-Rate-Limit-Reset: 1366037820
~~~

If a rate limit is exceeded, an HTTP 429 Status Code is returned.

**Rate limits are enforced for all organizations.**

The best way to be sure about your rate limits is to check the relevant headers in the response. The System Log doesn't report every
API request. Rather, it typically reports completed or attempted real-world events such as configuration changes, user logins, or user lockouts.
The System Log doesn’t report the rate at which you’ve been calling the API.

Okta has two types of rate limits: concurrent rate limits for the number
of simultaneous transactions, and org-wide rate limits that vary by API
endpoint.

### Org-Wide Rate Limits

API rate limits apply per minute to the endpoints in an org. The rate applies either to all the endpoints with the same base URL or to an exact URL, as noted in the following table.

| Okta API Endpoint                                                                             | Limit |
|:----------------------------------------------------------------------------------------------|------:|
| `/api/v1/apps`                                                                                |   100 |
| `/api/v1/apps/{id}` (exact URL only)                                                          |   500 |
| `/api/v1/authn`                                                                               |   500 |
| `/api/v1/groups/{id}` (exact URL only)                                                        |  1000 |
| `/api/v1/groups`                                                                              |   500 |
| `/api/v1/logs`                                                                                |    60 |
| `/api/v1/sessions`                                                                            |   750 |
| `/api/v1/users/{id}` GET (exact URL plus query params or other qualifiers)                    |  2000 |
| `/api/v1/users/{id}` All other HTTP methods (exact URL plus query params or other qualifiers) |   600 |
| `/api/v1/users`                                                                               |   600 |
| `/api/v1/` (if no other `/api/v1` limit specified in this table)                              |  1200 |
| `/oauth2/v1/token`  (per second, not minute)                                                  |     4 |
| `/oauth2/v1` (per second, not minute)                                                         |    40 |

For all API endpoints not listed in the table above, the API rate limit is a combined 10,000 requests per minute.

End-user endpoints have org-wide rate limits as well:

| Okta End-User Endpoints                  | Limit |
|:-----------------------------------------|------:|
| `/app/{app}/{key}/sso/saml`              |   750 |
| `/app/office365/{key}/sso/wsfed/active`  |  2000 |
| `/app/office365/{key}/sso/wsfed/passive` |   250 |
| `/app/template_saml_2_0/{key}/sso/saml`  |  2500 |
| `/login/do-login`                        |   200 |
| `/login/login.htm`                       |   850 |
| `/login/sso_iwa_auth`                    |   500 |

#### Example Rate Limit Header with Org-Wide Rate Limit Error  

This example shows the relevant portion of a rate limit header being
returned with the error for a request that exceeded the concurrent rate
limit.

~~~http

HTTP/1.1 429 
Date: Tue, 26 Sep 2017 21:33:25 GMT
X-Rate-Limit-Limit: 5000
X-Rate-Limit-Remaining: 4198
X-Rate-Limit-Reset: 1605463723

~~~

### Concurrent Rate Limits

In order to protect the service for all customers, Okta enforces concurrent rate limits starting with this release.
Concurrent limits are distinct from [the org-wide, per-minute API rate limits](#org-wide-rate-limits).

For concurrent rate limits, traffic is measured in three different areas. Counts in one area aren't included in counts for the other two:

* For agent traffic, Okta measured each org's traffic and set the limit above the highest usage in the last four weeks.
* For Office365 traffic, the limit is 75 concurrent transactions per org.
* For all other traffic including API requests, the limit is 75 concurrent transactions per org.

Okta has verified that these limits are sufficient based on current usage or grandfathered higher limits for those orgs that have historically exceeded this limit.

Any request that would cause us to exceed the concurrent limit returns an HTTP 429 error, and the first error every 60 seconds is written to the log.
Reporting concurrent rate limits once a minute keeps log volume manageable. 

#### Example Error Response Events

~~~json
{
    "eventId": "tevEVgTHo-aQjOhd1OZ7QS3uQ1506395956000",
    "sessionId": "102oMlafQxwTUGJMLL8FhVNZA",
    "requestId": "reqIUuPHG7ZSEuHGUXBZxUXEw",
    "published": "2017-09-26T03:19:16.000Z",
    "action": {
      "message": "Too many concurrent requests in flight",
      "categories": [],
      "objectType": "core.concurrency.org.limit.violation",
      "requestUri": "/report/system_log"
    },
    "actors": [
      {
        "id": "00uo7fD8dXTeWU3g70g3",
        "displayName": "Test User",
        "login": "test-user@test.net",
        "objectType": "User"
      },
      {
        "id": "Mozilla/5.0 (Macintosh; Intel Mac OS X 10_10_0) AppleWebKit/537.36 (KHTML, like Gecko) Chrome/60.0.3112.113 Safari/537.36",
        "displayName": "CHROME",
        "ipAddress": "127.0.0.1",
        "objectType": "Client"
      }
    ],
    "targets": []
  }
~~~

#### Example Error Response for System Log API (Beta)

~~~json
{
        "actor": {
            "alternateId": "test.user@test.com",
            "detailEntry": null,
            "displayName": "Test User",
            "id": "00u1qqxig80SMWArY0g7",
            "type": "User"
        },
        "authenticationContext": {
            "authenticationProvider": null,
            "authenticationStep": 0,
            "credentialProvider": null,
            "credentialType": null,
            "externalSessionId": "trs2TSSLkgWR5iDuebwuH9Vsw",
            "interface": null,
            "issuer": null
        },
        "client": {
            "device": "Unknown",
            "geographicalContext": null,
            "id": null,
            "ipAddress": "4.15.16.10",
            "userAgent": {
                "browser": "UNKNOWN",
                "os": "Unknown",
                "rawUserAgent": "Apache-HttpClient/4.5.2 (Java/1.7.0_76)"
            },
            "zone": "null"
        },
        "debugContext": {
            "debugData": {
                "requestUri": "/api/v1/users"
            }
        },
        "displayMessage": "Too many requests in flight",
        "eventType": "core.concurrency.org.limit.violation",
        "legacyEventType": "core.concurrency.org.limit.violation",
        "outcome": null,
        "published": "2017-09-26T20:21:32.783Z",
        "request": {
            "ipChain": [
                {
                    "geographicalContext": null,
                    "ip": "4.15.16.10",
                    "source": null,
                    "version": "V4"
                },
                {
                    "geographicalContext": null,
                    "ip": "52.22.142.162",
                    "source": null,
                    "version": "V4"
                }
            ]
        },
        "securityContext": {
            "asNumber": null,
            "asOrg": null,
            "domain": null,
            "isProxy": null,
            "isp": null
        },
        "severity": "INFO",
        "target": null,
        "transaction": {
            "detail": {},
            "id": "Wcq2zDtj7xjvEu-gRMigPwAACYM",
            "type": "WEB"
        },
        "uuid": "dc7e2385-74ba-4b77-827f-fb84b37a4b3b",
        "version": "0"
    }
~~~
  
#### Example Rate Limit Header with Concurrent Rate Limit Error  

This example shows the relevant portion of a rate limit header being returned with the error for a request that exceeded the concurrent rate limit.
~~~http

HTTP/1.1 429 
Date: Tue, 26 Sep 2017 21:33:25 GMT
X-Rate-Limit-Limit: 0
X-Rate-Limit-Remaining: 0
X-Rate-Limit-Reset: 1506461721

~~~

Notice that instead of the typical counts for time-based rate limits, when a request exceeds the limit for concurrent requests,
`X-Rate-Limit-Limit`, `X-Rate-Limit-Remaining`, and `X-Rate-Limit-Reset` report the concurrent values instead. 
When the number of unfinished requests is below the concurrent rate limit, request headers will switch back to reporting the time-based rate limits.

The `X-Rate-Limit-Reset` time for concurrent rate limits is only a
suggestion. There's no guarantee that enough requests will complete to
stop exceeding the concurrent rate limit at the time indicated.

## Request Debugging

The request ID will always be present in every API response and can be used for debugging. This value can be used to correlate events from the [Events API](/docs/api/resources/events) as well as the System Log events.

The following header is set in each response:

`X-Okta-Request-Id` - The unique identifier for the API request

~~~ http
HTTP/1.1 200 OK
X-Okta-Request-Id: reqVy8wsvmBQN27h4soUE3ZEnA
~~~


>>>>>>> 6f3fc441
## Cross-Origin Resource Sharing (CORS)

[Cross-Origin Resource Sharing (CORS)](http://en.wikipedia.org/wiki/Cross-Origin_Resource_Sharing) is a mechanism that allows a web page to make an AJAX call using [XMLHttpRequest (XHR)](http://en.wikipedia.org/wiki/XMLHttpRequest) to a domain that is  different from the one from where the script was loaded.  Such "cross-domain" requests would otherwise be forbidden by web browsers, per the [same origin security policy](http://en.wikipedia.org/wiki/Same_origin_policy).  CORS defines a [standardized](http://www.w3.org/TR/cors/) way in which the browser and the server can interact to determine whether or not to allow the cross-origin request.

In Okta, CORS allows JavaScript hosted on your websites to make an XHR to the Okta API with the Okta session cookie. Every website origin must be explicitly permitted via the Okta Admin Dashboard for CORS.  See [Enabling CORS](enabling_cors) for details on how to allow your website to make cross-origin requests.

> **Caution:** Only grant access to specific origins (websites) that you control and trust to access the Okta API.

### API Support

The Okta API supports CORS on an API by API basis. If you’re building an application that needs CORS, please check that the specific operation supports CORS for your use case. APIs that support CORS are marked with the following icon <span class="api-label api-label-small api-label-cors"><i class="fa fa-cloud-download"></i> CORS</span>.

## Additional Help

In addition to all the information in this portal, you can view developer videos in our [YouTube channel](https://www.youtube.com/watch?v=JBtyGfrz-jA&list=PLIid085fSVdvYrfP6XchcOckCiyPSJN60).<|MERGE_RESOLUTION|>--- conflicted
+++ resolved
@@ -280,250 +280,6 @@
 
 Search and list operations are intended to find matching resources and their identifiers. If you intend to search for a resource and then modify its state or make a lifecycle change, the correct pattern is to first retrieve the resource by 'id' using the "self" link provided for that resource in the collection. This will provide the full set of lifecycle links for that resource based on its most up-to-date state.
 
-<<<<<<< HEAD
-=======
-## Rate Limiting
-
-The number of API requests for an organization is limited for all APIs based on your edition.
-
-Okta provides three headers in each response. These headers show the limit that is being enforced, when it resets, and how close you are to hitting the limit:
-
-`X-Rate-Limit-Limit` - the rate limit ceiling that is applicable for the current request.
-
-`X-Rate-Limit-Remaining` - the number of requests left for the current rate-limit window.
-
-`X-Rate-Limit-Reset` - the time at which the rate limit will reset, specified in UTC epoch time.
-
-~~~ http
-HTTP/1.1 200 OK
-X-Rate-Limit-Limit: 20
-X-Rate-Limit-Remaining: 15
-X-Rate-Limit-Reset: 1366037820
-~~~
-
-If a rate limit is exceeded, an HTTP 429 Status Code is returned.
-
-**Rate limits are enforced for all organizations.**
-
-The best way to be sure about your rate limits is to check the relevant headers in the response. The System Log doesn't report every
-API request. Rather, it typically reports completed or attempted real-world events such as configuration changes, user logins, or user lockouts.
-The System Log doesn’t report the rate at which you’ve been calling the API.
-
-Okta has two types of rate limits: concurrent rate limits for the number
-of simultaneous transactions, and org-wide rate limits that vary by API
-endpoint.
-
-### Org-Wide Rate Limits
-
-API rate limits apply per minute to the endpoints in an org. The rate applies either to all the endpoints with the same base URL or to an exact URL, as noted in the following table.
-
-| Okta API Endpoint                                                                             | Limit |
-|:----------------------------------------------------------------------------------------------|------:|
-| `/api/v1/apps`                                                                                |   100 |
-| `/api/v1/apps/{id}` (exact URL only)                                                          |   500 |
-| `/api/v1/authn`                                                                               |   500 |
-| `/api/v1/groups/{id}` (exact URL only)                                                        |  1000 |
-| `/api/v1/groups`                                                                              |   500 |
-| `/api/v1/logs`                                                                                |    60 |
-| `/api/v1/sessions`                                                                            |   750 |
-| `/api/v1/users/{id}` GET (exact URL plus query params or other qualifiers)                    |  2000 |
-| `/api/v1/users/{id}` All other HTTP methods (exact URL plus query params or other qualifiers) |   600 |
-| `/api/v1/users`                                                                               |   600 |
-| `/api/v1/` (if no other `/api/v1` limit specified in this table)                              |  1200 |
-| `/oauth2/v1/token`  (per second, not minute)                                                  |     4 |
-| `/oauth2/v1` (per second, not minute)                                                         |    40 |
-
-For all API endpoints not listed in the table above, the API rate limit is a combined 10,000 requests per minute.
-
-End-user endpoints have org-wide rate limits as well:
-
-| Okta End-User Endpoints                  | Limit |
-|:-----------------------------------------|------:|
-| `/app/{app}/{key}/sso/saml`              |   750 |
-| `/app/office365/{key}/sso/wsfed/active`  |  2000 |
-| `/app/office365/{key}/sso/wsfed/passive` |   250 |
-| `/app/template_saml_2_0/{key}/sso/saml`  |  2500 |
-| `/login/do-login`                        |   200 |
-| `/login/login.htm`                       |   850 |
-| `/login/sso_iwa_auth`                    |   500 |
-
-#### Example Rate Limit Header with Org-Wide Rate Limit Error  
-
-This example shows the relevant portion of a rate limit header being
-returned with the error for a request that exceeded the concurrent rate
-limit.
-
-~~~http
-
-HTTP/1.1 429 
-Date: Tue, 26 Sep 2017 21:33:25 GMT
-X-Rate-Limit-Limit: 5000
-X-Rate-Limit-Remaining: 4198
-X-Rate-Limit-Reset: 1605463723
-
-~~~
-
-### Concurrent Rate Limits
-
-In order to protect the service for all customers, Okta enforces concurrent rate limits starting with this release.
-Concurrent limits are distinct from [the org-wide, per-minute API rate limits](#org-wide-rate-limits).
-
-For concurrent rate limits, traffic is measured in three different areas. Counts in one area aren't included in counts for the other two:
-
-* For agent traffic, Okta measured each org's traffic and set the limit above the highest usage in the last four weeks.
-* For Office365 traffic, the limit is 75 concurrent transactions per org.
-* For all other traffic including API requests, the limit is 75 concurrent transactions per org.
-
-Okta has verified that these limits are sufficient based on current usage or grandfathered higher limits for those orgs that have historically exceeded this limit.
-
-Any request that would cause us to exceed the concurrent limit returns an HTTP 429 error, and the first error every 60 seconds is written to the log.
-Reporting concurrent rate limits once a minute keeps log volume manageable. 
-
-#### Example Error Response Events
-
-~~~json
-{
-    "eventId": "tevEVgTHo-aQjOhd1OZ7QS3uQ1506395956000",
-    "sessionId": "102oMlafQxwTUGJMLL8FhVNZA",
-    "requestId": "reqIUuPHG7ZSEuHGUXBZxUXEw",
-    "published": "2017-09-26T03:19:16.000Z",
-    "action": {
-      "message": "Too many concurrent requests in flight",
-      "categories": [],
-      "objectType": "core.concurrency.org.limit.violation",
-      "requestUri": "/report/system_log"
-    },
-    "actors": [
-      {
-        "id": "00uo7fD8dXTeWU3g70g3",
-        "displayName": "Test User",
-        "login": "test-user@test.net",
-        "objectType": "User"
-      },
-      {
-        "id": "Mozilla/5.0 (Macintosh; Intel Mac OS X 10_10_0) AppleWebKit/537.36 (KHTML, like Gecko) Chrome/60.0.3112.113 Safari/537.36",
-        "displayName": "CHROME",
-        "ipAddress": "127.0.0.1",
-        "objectType": "Client"
-      }
-    ],
-    "targets": []
-  }
-~~~
-
-#### Example Error Response for System Log API (Beta)
-
-~~~json
-{
-        "actor": {
-            "alternateId": "test.user@test.com",
-            "detailEntry": null,
-            "displayName": "Test User",
-            "id": "00u1qqxig80SMWArY0g7",
-            "type": "User"
-        },
-        "authenticationContext": {
-            "authenticationProvider": null,
-            "authenticationStep": 0,
-            "credentialProvider": null,
-            "credentialType": null,
-            "externalSessionId": "trs2TSSLkgWR5iDuebwuH9Vsw",
-            "interface": null,
-            "issuer": null
-        },
-        "client": {
-            "device": "Unknown",
-            "geographicalContext": null,
-            "id": null,
-            "ipAddress": "4.15.16.10",
-            "userAgent": {
-                "browser": "UNKNOWN",
-                "os": "Unknown",
-                "rawUserAgent": "Apache-HttpClient/4.5.2 (Java/1.7.0_76)"
-            },
-            "zone": "null"
-        },
-        "debugContext": {
-            "debugData": {
-                "requestUri": "/api/v1/users"
-            }
-        },
-        "displayMessage": "Too many requests in flight",
-        "eventType": "core.concurrency.org.limit.violation",
-        "legacyEventType": "core.concurrency.org.limit.violation",
-        "outcome": null,
-        "published": "2017-09-26T20:21:32.783Z",
-        "request": {
-            "ipChain": [
-                {
-                    "geographicalContext": null,
-                    "ip": "4.15.16.10",
-                    "source": null,
-                    "version": "V4"
-                },
-                {
-                    "geographicalContext": null,
-                    "ip": "52.22.142.162",
-                    "source": null,
-                    "version": "V4"
-                }
-            ]
-        },
-        "securityContext": {
-            "asNumber": null,
-            "asOrg": null,
-            "domain": null,
-            "isProxy": null,
-            "isp": null
-        },
-        "severity": "INFO",
-        "target": null,
-        "transaction": {
-            "detail": {},
-            "id": "Wcq2zDtj7xjvEu-gRMigPwAACYM",
-            "type": "WEB"
-        },
-        "uuid": "dc7e2385-74ba-4b77-827f-fb84b37a4b3b",
-        "version": "0"
-    }
-~~~
-  
-#### Example Rate Limit Header with Concurrent Rate Limit Error  
-
-This example shows the relevant portion of a rate limit header being returned with the error for a request that exceeded the concurrent rate limit.
-~~~http
-
-HTTP/1.1 429 
-Date: Tue, 26 Sep 2017 21:33:25 GMT
-X-Rate-Limit-Limit: 0
-X-Rate-Limit-Remaining: 0
-X-Rate-Limit-Reset: 1506461721
-
-~~~
-
-Notice that instead of the typical counts for time-based rate limits, when a request exceeds the limit for concurrent requests,
-`X-Rate-Limit-Limit`, `X-Rate-Limit-Remaining`, and `X-Rate-Limit-Reset` report the concurrent values instead. 
-When the number of unfinished requests is below the concurrent rate limit, request headers will switch back to reporting the time-based rate limits.
-
-The `X-Rate-Limit-Reset` time for concurrent rate limits is only a
-suggestion. There's no guarantee that enough requests will complete to
-stop exceeding the concurrent rate limit at the time indicated.
-
-## Request Debugging
-
-The request ID will always be present in every API response and can be used for debugging. This value can be used to correlate events from the [Events API](/docs/api/resources/events) as well as the System Log events.
-
-The following header is set in each response:
-
-`X-Okta-Request-Id` - The unique identifier for the API request
-
-~~~ http
-HTTP/1.1 200 OK
-X-Okta-Request-Id: reqVy8wsvmBQN27h4soUE3ZEnA
-~~~
-
-
->>>>>>> 6f3fc441
 ## Cross-Origin Resource Sharing (CORS)
 
 [Cross-Origin Resource Sharing (CORS)](http://en.wikipedia.org/wiki/Cross-Origin_Resource_Sharing) is a mechanism that allows a web page to make an AJAX call using [XMLHttpRequest (XHR)](http://en.wikipedia.org/wiki/XMLHttpRequest) to a domain that is  different from the one from where the script was loaded.  Such "cross-domain" requests would otherwise be forbidden by web browsers, per the [same origin security policy](http://en.wikipedia.org/wiki/Same_origin_policy).  CORS defines a [standardized](http://www.w3.org/TR/cors/) way in which the browser and the server can interact to determine whether or not to allow the cross-origin request.
