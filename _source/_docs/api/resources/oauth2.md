---
layout: docs_page
title: OAuth 2.0
---

# OAuth 2.0 API

Okta is a fully standards-compliant [OAuth 2.0](http://oauth.net/documentation) authorization server and a certified [OpenID Provider](http://openid.net/certification).
The OAuth 2.0 APIs provide API security via scoped access tokens, and OpenID Connect provides user authentication and an SSO layer which is lighter and easier to use than SAML.

There are several use cases and Okta product features built on top of the OAuth 2.0 APIs:

* Social Authentication -- {% api_lifecycle ea %}
* OpenID Connect -- {% api_lifecycle ea %}
* API Access Management -- {% api_lifecycle ea %}

It's important to understand which use case you are targeting and build your application according to the correct patterns for that use case.
The OAuth 2.0 APIs each have several different [query params](#authentication-request) which dictate which type of flow you are using and the mechanics of that flow.

At the very basic level, the main API endpoints are:

* [Authorize](#authentication-request) endpoint initiates an OAuth 2.0 request.
* [Token](#token-request) endpoint redeems an authorization grant (returned by the [Authorize](#authentication-request) endpoint) for an access token.

## Basic Flows

1. Browser/Single-Page Application

    * Optimized for browser-only [Public Clients](https://tools.ietf.org/html/rfc6749#section-2.1)
    * Uses [Implicit Flow](https://tools.ietf.org/html/rfc6749#section-4.2)
    * Access token returned directly from authorization request (Front-channel only)
    * Does not support refresh tokens
    * Assumes Resource Owner and Public Client are on the same device

    ![Browser/Single-Page Application](/assets/img/browser_spa_implicit_flow.png)

2. Native Application

    * Installed on a device or computer, such as mobile applications or installed desktop applications
    * Uses [Authorization Code Grant Flow](https://tools.ietf.org/html/rfc6749#section-4.1)
    * Can use custom redirect URIs like `myApp://oauth:2.0:native`

    ![Native Application Flow](/assets/img/native_auth_flow.png)

    > Note: For native applications, the client_id and client_secret are embedded in the source code of the application; in this context, the client secret isn't treated as a secret.
        Therefore native apps should make use of Proof Key for Code Exchange (PKCE) to mitigate authorization code interception.
        For more information, see the PKCE note in [Parameter Details](#parameter-details).

3. Web Application

    * Server-side app with an end-user
    * Uses [Authorization Code Grant Flow](https://tools.ietf.org/html/rfc6749#section-4.1)
    * Assumes Resource Owner and Client are on separate devices
    * Most secure flow as tokens never pass through user-agent

    ![Web Application Flow](/assets/img/web_app_flow.png)

4. Service Application

    * Server-side app with no end-user, such as an on-prem agent
    * Uses [Client Credentials Flow](https://tools.ietf.org/html/rfc6749#section-4.4)
    * Optimized for [Confidential Clients](https://tools.ietf.org/html/rfc6749#section-2.1) acting on behalf of itself or a user
    * Back-channel only flow to obtain an access token using the Client’s credentials

    ![Service Application Flow](/assets/img/service_app_flow.png).


    > Note: The OAuth 2.0 specification mandates that clients implement CSRF protection for their redirection URI endpoints.
    This is what the `state` parameter is used for in the flows described above; the client should send a state value in on the authorization request,
    and it must validate that returned "state" parameter from the authorization server matches the original value.

## Custom User Experience

By default, the Authorization Endpoint displays the Okta login page and authenticates users if they don't have an existing session.
If you prefer to use a fully customized user experience, you can instead authenticate the user via the [Authentication API](http://developer.okta.com/docs/api/resources/authn.html).
This authentication method produces a `sessionToken` which can be passed into the Authorize Endpoint, and the user won't see an Okta login page.

## Access Token

An Access Token is a [JSON web token (JWT)](https://tools.ietf.org/html/rfc7519) encoded in base64URL format that contains [a header](#jwt-header), [payload](#jwt-payload), and [signature](#jwt-signature). A resource server can authorize the client to access particular resources based on the [scopes and claims](#scopes-and-claims) in the Access Token.

The lifetime of Access Token can be configured in the [Access Policies](#access-policies).

### JWT Header


~~~json
{
  "alg": "RS256",
  "kid": "45js03w0djwedsw"
}
~~~


### JWT Payload


~~~json
{
  "ver": 1,
  "jti": "AT.0mP4JKAZX1iACIT4vbEDF7LpvDVjxypPMf0D7uX39RE",
  "iss": "https://your-org.okta.com/oauth2/0oacqf8qaJw56czJi0g4",
  "aud": "https://api.you-company.com",
  "sub": "00ujmkLgagxeRrAg20g3",
  "iat": 1467145094,
  "exp": 1467148694,
  "cid": "nmdP1fcyvdVO11AL7ECm",
  "uid": "00ujmkLgagxeRrAg20g3",
  "scp": [
    "openid",
    "email",
    "flights",
    "custom"
  ],
  "number_of_flights": 2,
  "flight_number": [
    "AX102",
    "CT508"
  ],
  "custom_claim": "CustomValue"
}
~~~


### JWT Signature

This is a digital signature Okta generates using the public key identified by the `kid` property in the header section.

## Scopes and claims

Access Tokens include reserved scopes and claims, and can optionally include custom scopes and claims.

Scopes are requested in the request parameter, and the authorization server uses the [Access Policies](#access-policies) to decide if they can be granted or not. If any of the requested scopes are rejected by the [Access Policies](#access-policies), the request will be rejected.

Based on the granted scopes, claims are added into the Access Token returned from the request.

### Reserved scopes and claims

The Okta Authorization Server defines a number of reserved scopes and claims which can't be overridden.

* [Reserved scopes](#reserved-scopes)
* [Reserved claims in the header section](#reserved-claims-in-the-header-section)
* [Reserved claims in the payload section](#reserved-claims-in-the-payload-section)

#### Reserved scopes

Reserved scopes include 'openid', 'profile', 'email', 'address', 'phone', 'offline_access', all defined in OpenID Connect.

#### Reserved claims in the header section

The header only includes the following reserved claims:

|--------------+-----------------------------------------------------------------------------------------------------+--------------|--------------------------|
| Property     | Description                                                                      | DataType     | Example                  |
|--------------+---------+--------------------------------------------------------------------------------------------+--------------|--------------------------|
| alg          | Identifies the digital signature algorithm used. This is always be RS256.      | String       | "RS256"                  |
| kid          | Identifies the `public-key` used to sign the `access_token`. The corresponding `public-key` can be found as a part of the [metadata](#authorization-server-metadata) `jwks_uri` value.                                  | String       | "a5dfwef1a-0ead3f5223_w1e" |

#### Reserved claims in the payload section

The payload includes the following reserved claims:

|--------------+-------------------+----------------------------------------------------------------------------------+--------------|--------------------------|
| Property     |  Description                                                                      | DataType     | Example                  |
|--------------+---------+----------+----------------------------------------------------------------------------------+--------------|--------------------------|
| ver     | The semantic version of the Access Token.   |  Integer   |  1    |
| jti     | A unique identifier for this Access Token for debugging and revocation purposes.   | String    |  "AT.0mP4JKAZX1iACIT4vbEDF7LpvDVjxypPMf0D7uX39RE"  |
| iss     | The Issuer Identifier of the response. This value will be the unique identifier for the Authorization Server instance.   | String    | "https://your-org.okta.com/oauth2/0oacqf8qaJw56czJi0g4"     |
| aud     | Identifies the audience(resource URI) that this Access Token is intended for. | String    | "http://api.example.com/api"     |
| sub     | The subject. A name for the user or a unique identifier for the client.  | String    | 	"john.doe@example.com"     |
| iat     | The time the Access Token was issued, represented in Unix time (seconds).   | Integer    | 1311280970     |
| exp     | The time the Access Token expires, represented in Unix time (seconds).   | Integer    | 1311280970     |
| cid     | Client ID of your application that requests the Access Token.  | String    | "6joRGIzNCaJfdCPzRjlh"     |
| uid     | A unique identifier for the user. It will not be included in the Access Token if there is no user bound to it.  | String    | 	"00uk1u7AsAk6dZL3z0g3"     |
| scp     | Array of scopes that are granted to this Access Token.   | Array    | [ "openid", "custom" ]     |


### Custom scopes and claims

The admin can configure custom scopes and claims for the Authorization Server.

#### Custom scopes

If the request that generates the access token contains any custom scopes, those scopes will be part of the *scp* claim together with the scopes provided from the [OIDC specification](http://openid.net/specs/openid-connect-core-1_0.html). The form of these custom scopes must conform to the [OAuth2 specification](https://tools.ietf.org/html/rfc6749#section-3.3).

>*Note:* Scope names can contain the characters < (less than) or > (greater than), but not both characters.

#### Custom claims

Custom claims are associated with scopes. If one of the associated scopes is granted to the Access Token, the custom claim is added into it. The value of a custom claim can be either an [expression](/reference/okta_expression_language) or a group filter. The expression is evaluated at runtime, and if the evaluated result is null, that custom claim isn't added into the Access Token. The datatype of a claim is Array if its value is a group filter, or the same datatype as the evaluated result if its value is an expression.

>*Note:* For the custom claim with group filter, its value has a limit of 100. If more than 100 groups match the filter, then the request fails. Expect that this limit may change in the future.

## Validating Access Tokens

Okta uses public key cryptography to sign tokens and verify that they are valid.

The resource server must validate the Access Token before allowing the client to access protected resources.

Access Tokens are sensitive and can be misused if intercepted. Transmit them only over HTTPS and only via POST data or within request headers. If you store them on your application, you must store them securely.

An Access Token must be validated in the following manner:

1. Verify that the `iss` (issuer) claim matches the identifier of your authorization server.
2. Verify that the `aud` (audience) claim is the requested URL.
3. Verify `cid` (client id) claim is your client id.
4. Verify the signature of the Access Token according to [JWS](https://tools.ietf.org/html/rfc7515) using the algorithm specified in the JWT *alg* header property. Use the public keys provided by Okta via the [Get Keys endpoint](#get-keys).
5. Verify that the expiry time (from the `exp` claim) has not already passed.

Step 4 involves downloading the public JWKS from Okta (specified by the *jwks_uri* property in the [authorization server metadata](#authorization-server-metadata). The result of this call is a [JSON Web Key](https://tools.ietf.org/html/rfc7517) set.

Each public key is identified by a *kid* attribute, which corresponds with the *kid* claim in the [Access Token header](#token-authentication-method).

The Access Token is signed by an RSA private key, and we publish the future signing key well in advance.
However, in an emergency situation you can still stay in sync with Okta's key rotation. Have your application check the `kid`, and if it has changed and the key is missing from the local cache, check the `jwks_uri` value in the [authorization server metadata](#authorization-server-metadata) and you can go back to the [jwks uri](#get-keys) to get keys again from Okta

Please note the following:

* For security purposes, Okta automatically rotates keys used to sign the token.
* The current key rotation schedule is four times a year. This schedule can change without notice.
* In case of an emergency, Okta can rotate keys as needed.
* Okta always publishes keys to the JWKS.
* To save the network round trip, your app can cache the JWKS response locally. The standard HTTP caching headers are used and should be respected.
{% beta %}
* The administrator can switch the authorization server key rotation mode to `MANUAL` by [updating the authorization server](#update-authorization-server) and then control when to [rotate the keys](#rotate-authorization-server-keys).
{% endbeta %}

Keys used to sign tokens automatically rotate and should always be resolved dynamically against the published JWKS. Your app can fail if you hardcode public keys in your applications. Be sure to include key rollover in your implementation.

### Alternative Validation

You can use an [introspection endpoint](#introspection-request) for validation.

## Refresh Token

A Refresh Token is an opaque string. It is a long-lived token that the client can use to obtain a new Access Token without re-obtaining authorization from the resource owner. The new Access Token must have the same or subset of the scopes associated with the Refresh Token.
A Refresh Token will be returned if 'offline_access' scope is requested using authorization_code, password, or refresh_token grant type.


The lifetime of a Refresh Token is configured in [Access Policies](#access-policies), the minimum value is 24 hours. The refresh token can also expire after a period if no clients redeem it for an Access Token. The period should be equal to or larger than 10 minutes. If the token's lifetime is set to unlimited, the Authorization Server will not check if clients use it or not.

## Id Token
An authorization server can also issue an Id Token to the client, just like [OIDC](oidc#id-token). The differences are 1) 'groups' is not a reserved scope or claim. To get a claim with group information, the administrators have to define a custom claim with a group filter and associate it with a scope. 2) the custom properties in the app user profile will not be put in the Id Token by default even if profile scope is granted. To get a claim for a custom property, the administrators have to define a custom claim with an Okta EL expression and associate it with a scope.

The lifetime of an Id Token is 1 hour.

The same validation steps for [OIDC](oidc.html#validating-id-tokens) can also be applied to Id Token for OAuth2, except the public keys should be retrieved via the [Get Keys endpoint](#get-keys).


## Access Policies

Access policies define which scopes and claims can be granted to a request and the lifetime of the granted tokens.

### Policies

The admin defines Policies for the OAuth 2.0 clients which are ordered numerically by priority. This priority determines the order in which they are searched for a client match. The highest priority policy has a priorityOrder of 1.

For example, assume the following conditions are in effect.

- Policy A has priority 1 and applies to client C;
- Policy B has priority 2 and applies to all the clients;

Because Policy A has a higher priority, the requests coming from client C are evaluted by Policy A first. Policy B will not be evaluated if one of Rules in policy A matches the requests.

### Rules

In a policy the administrators can define several rules with people conditions. The people condition identifies users and groups that are included or exclueded to match the user the token is requested for. Rules are ordered numerically by priority. This priority determines the order in which they are searched for a user/group match. The highest priority rule has a priorityOrder of 1.

For example, assume the following conditions are in effect:

- Rule A has priority 1 and one people condition to include user U;
- Rule B has priority 2 and one people condition to include all the users assigned to the client;

Because Rule A has a higher priority, the requests for user U are evaluated in Rule A, and Rule B is not evaluated.

The requests with `client_credentials` grant type match "no user" condition, which excludes everyone, because there is no user session for the request.

The actions in a Rule define which scopes can be granted to the requests, thus determines which claims will be added into the tokens. They also define the lifetime of the Access Token and Refresh Token.

## Authorization Servers

API Access Management allows you to build custom authorization servers in Okta which can be used to protect your own API endpoints. An authorization server defines your security boundary, for example “staging” or “production.” Within each authorization server you can define your own OAuth scopes, claims, and access policies. This allows your apps and your APIs to anchor to a central authorization point and leverage the rich identity features of Okta, such as Universal Directory for transforming attributes, adaptive MFA for end-users, analytics, and system log, and extend it out to the API economy.

At its core, an authorization server is simply an OAuth 2.0 token minting engine.
Each authorization server has a unique issuer URI and its own signing key for tokens in order to keep proper boundary between security domains.
The authorization server also acts as an OpenID Connect Provider, which means you can request ID tokens in addition to access tokens from the authorization server endpoints.
To configure an authorization server, log into your org and navigate to **Security** > **API** > **Add Authorization Server**.

## OpenID Connect and Authorization Servers

You can use OpenID Connect without the API Access Management feature, using the [OpenID Connect API](/docs/api/resources/oidc.html).
However, you can also use OpenID Connect with an authorization server specified:

* `/oauth2/v1/userinfo` for OpenID Connect without API Access Management
* `/oauth2/:authorizationServerId/v1/userinfo` for OpenID Connect with API Access Management

You can't mix tokens between different authorization servers. By design, authorization servers don't have trust relationships with each other.

## Endpoints

### Authentication Request
{:.api .api-operation}

{% api_operation get /oauth2/:authorizationServerId/v1/authorize %}

This is a starting point for OAuth 2.0 flows such as implicit and authorization code flows. This request authenticates the user and returns tokens along with an authorization grant to the client application as a part of the response the client might have requested.

#### Request Parameters
{:.api .api-request .api-request-params}

Parameter         | Description                                                                                        | Param Type | DataType  | Required | Default         |
----------------- | -------------------------------------------------------------------------------------------------- | ---------- | --------- | -------- | --------------- |
[idp](idps.html)  | The Identity provider used to do the authentication. If omitted, use Okta as the identity provider. | Query      | String    | FALSE    | Okta is the IDP. |
sessionToken      | An Okta one-time sessionToken. This allows an API-based user login flow (rather than Okta login UI). Session tokens can be obtained via the [Authentication API](authn.html).   | Query | String    | FALSE | |
response_type     | Can be a combination of *code*, *token*, and *id_token*. The chosen combination determines which flow is used; see this reference from the [OAuth 2.0 specification](https://tools.ietf.org/html/rfc6749#section-3.1.1). The code response type returns an authorization code which can be later exchanged for an Access Token or a Refresh Token. | Query        | String   |   TRUE   |  |
client_id         | Obtained during either [UI client registration](../../guides/social_authentication.html) or [API client registration](oauth-clients.html). It is the identifier for the client and it must match what is preregistered in Okta. | Query        | String   | TRUE     |
redirect_uri      | Specifies the callback location where the authorization code should be sent and it must match what is preregistered in Okta as a part of client registration. | Query        | String   |  TRUE    |
display           | Specifies how to display the authentication and consent UI. Valid values: *page* or *popup*.  | Query        | String   | FALSE     |  |
max_age           | Specifies the allowable elapsed time, in seconds, since the last time the end user was actively authenticated by Okta. | Query      | String    | FALSE    | |
response_mode     | Specifies how the authorization response should be returned. [Valid values: *fragment*, *form_post*, *query* or *okta_post_message*](#parameter-details). If *id_token* or *token* is specified as the response type, then *query* isn't allowed as a response mode. Defaults to *fragment* in implicit and hybrid flow. Defaults to *query* in authorization code flow and cannot be set as *okta_post_message*. | Query        | String   | FALSE      | See Description.
scope          | **Required.** Can be a combination of reserved scopes and custom scopes. The combination determines the claims that are returned in the access_token and id_token. The openid scope has to be specified to get back an id_token. | Query        | String   | TRUE     |
state          | A client application provided state string that might be useful to the application upon receipt of the response. It can contain alphanumeric, comma, period, underscore and hyphen characters.   | Query        | String   |  TRUE    |
prompt         | Can be either *none* or *login*. The value determines if Okta should not prompt for authentication (if needed), or force a prompt (even if the user had an existing session). Default: The default behavior is based on whether there's an existing Okta session. | Query        | String   | FALSE     | See Description.
nonce          | Specifies a nonce that is reflected back in the ID Token. It is used to mitigate replay attacks. | Query        | String   | TRUE     |
code_challenge | Specifies a challenge of [PKCE](#parameter-details). The challenge is verified in the Access Token request.  | Query        | String   | FALSE    |
code_challenge_method | Specifies the method that was used to derive the code challenge. Only S256 is supported.  | Query        | String   | FALSE    |

#### Parameter Details

 * *idp* and *sessionToken* are Okta extensions to the [OIDC specification](http://openid.net/specs/openid-connect-core-1_0.html#Authentication).
    All other parameters comply with the [OAuth 2.0 specification](https://tools.ietf.org/html/rfc6749) and their behavior is consistent with the specification.
 * Each value for *response_mode* delivers different behavior:
    * *fragment* -- Parameters are encoded in the URL fragment added to the *redirect_uri* when redirecting back to the client.
    * *query* -- Parameters are encoded in the query string added to the *redirect_uri* when redirecting back to the client.
    * *form_post* -- Parameters are encoded as HTML form values that are auto-submitted in the User Agent.Thus, the values are transmitted via the HTTP POST method to the client
      and the result parameters are encoded in the body using the application/x-www-form-urlencoded format.
    * *okta_post_message* -- Uses [HTML5 Web Messaging](https://developer.mozilla.org/en-US/docs/Web/API/Window/postMessage) (for example, window.postMessage()) instead of the redirect for the authorization response from the authorization endpoint.
      *okta_post_message* is an adaptation of the [Web Message Response Mode](https://tools.ietf.org/html/draft-sakimura-oauth-wmrm-00#section-4.1).
      This value provides a secure way for a single-page application to perform a sign-in flow
      in a popup window or an iFrame and receive the ID token and/or access token back in the parent page without leaving the context of that page.
      The data model for the [postMessage](https://developer.mozilla.org/en-US/docs/Web/API/Window/postMessage) call is in the next section.

 * Okta requires the OAuth 2.0 *state* parameter on all requests to the authorization endpoint in order to prevent cross-site request forgery (CSRF).
 The OAuth 2.0 specification [requires](https://tools.ietf.org/html/rfc6749#section-10.12) that clients protect their redirect URIs against CSRF by sending a value in the authorize request which binds the request to the user-agent's authenticated state.
 Using the *state* parameter is also a countermeasure to several other known attacks as outlined in [OAuth 2.0 Threat Model and Security Considerations](https://tools.ietf.org/html/rfc6819).

 * [Proof Key for Code Exchange](https://tools.ietf.org/html/rfc7636) (PKCE) is a stronger mechanism for binding the authorization code to the client than just a client secret, and prevents [a code interception attack](https://tools.ietf.org/html/rfc7636#section-1) if both the code and the client credentials are intercepted (which can happen on mobile/native devices). The PKCE-enabled client creates a large random string as code_verifier and derives code_challenge from it using code_challenge_method. It passes the code_challenge and code_challenge_method in the authorization request for code flow. When a client tries to redeem the code, it must pass the code_verifer. Okta recomputes the challenge and returns the requested token only if it matches the code_challenge in the original authorization request. When a client, whose token_endpoint_auth_method is 'none', makes a code flow authorization request, the code_challenge parameter is required.

#### postMessage() Data Model

Use the postMessage() data model to help you when working with the *okta_post_message* value of the *response_mode* request parameter.

*message*:

Parameter         | Description                                                                                        | DataType  |
----------------- | -------------------------------------------------------------------------------------------------- | ----------|
id_token          | The ID Token JWT contains the details of the authentication event and the claims corresponding to the requested scopes. This is returned if the `response_type` includes `id_token`. | String   |
access_token      | The *access_token* used to access the [`/oauth2/v1/userinfo`](/docs/api/resources/oidc.html#get-user-information) endpoint. This is returned if the *response_type* included a token. <b>Important</b>: Unlike the ID Token JWT, the *access_token* structure is specific to Okta, and is subject to change. | String    |
state             | If the request contained a `state` parameter, then the same unmodified value is returned back in the response. | String    |
error             | The error-code string providing information if anything goes wrong.                                | String    |
error_description | Additional description of the error.                                                               | String    |

*targetOrigin*:

Specifies what the origin of *parentWindow* must be in order for the postMessage() event to be dispatched
(this is enforced by the browser). The *okta-post-message* response mode always uses the origin from the *redirect_uri*
specified by the client. This is crucial to prevent the sensitive token data from being exposed to a malicious site.

#### Response Parameters

The response depends on the response type passed to the API. For example, a *fragment* response mode returns values in the fragment portion of a redirect to the specified *redirect_uri* while a *form_post* response mode POSTs the return values to the redirect URI.
Irrespective of the response type, the contents of the response is always one of the following.

Parameter         | Description                                                                                        | DataType  |
----------------- | -------------------------------------------------------------------------------------------------- | ----------|
id_token          | The ID Token JWT contains the details of the authentication event and the claims corresponding to the requested scopes. This is returned if the *response_type* includes *id_token*.| String    |
access_token      | The *access_token* that is used to access the resource. This is returned if the *response_type* included a token. | String  |
token_type        | The token type is always `Bearer` and is returned only when *token* is specified as a *response_type*. | String |
code              | An opaque value that can be used to redeem tokens from [token endpoint](#token-request).| String    |
expires_in        | The number of seconds until the *access_token* expires. This is only returned if the response included an *access_token*. | String |
scope             | The scopes of the *access_token*. This is only returned if the response included an *access_token*. | String |
state             | The same unmodified value from the request is returned back in the response. | String |
error             | The error-code string providing information if anything went wrong. | String |
error_description | Further description of the error. | String |

##### Possible Errors

These APIs are compliant with the OpenID Connect and OAuth 2.0 spec with some Okta specific extensions.

[OAuth 2.0 Spec error codes](https://tools.ietf.org/html/rfc6749#section-4.1.2.1)

Error Id         | Details                                                                |
-----------------| -----------------------------------------------------------------------|
unsupported_response_type  | The specified response type is invalid or unsupported.   |
unsupported_response_mode  | The specified response mode is invalid or unsupported. This error is also thrown for disallowed response modes. For example, if the query response mode is specified for a response type that includes id_token.    |
invalid_scope   | The scopes list contains an invalid or unsupported value.    |
server_error    | The server encountered an internal error.    |
temporarily_unavailable    | The server is temporarily unavailable, but should be able to process the request at a later time.    |
invalid_request | The request is missing a necessary parameter or the parameter has an invalid value. |
invalid_grant   | The specified grant is invalid, expired, revoked, or does not match the redirect URI used in the authorization request.
invalid_token   | The provided access token is invalid.
invalid_client  | The specified client id is invalid.
access_denied   | The server denied the request.

[Open-ID Spec error codes](http://openid.net/specs/openid-connect-core-1_0.html#AuthError)

Error Id           | Details                                                                |
-------------------| -----------------------------------------------------------------------|
login_required     | The request specified that no prompt should be shown but the user is currently not authenticated.    |
insufficient_scope | The access token provided does not contain the necessary scopes to access the resource.              |

#### Response Example (Success)

The request is made with a *fragment* response mode.

~~~
http://www.example.com/#
id_token=eyJhbGciOiJSUzI1NiJ9.eyJzdWIiOiIwMHVpZDRCeFh3Nkk2VFY0bTBnMyIsImVtYWlsIjoid2VibWFzdGVyQGNsb3VkaXR1ZG
UubmV0IiwiZW1haWxfdmVyaWZpZWQiOnRydWUsInZlciI6MSwiaXNzIjoiaHR0cDovL3JhaW4ub2t0YTEuY29tOjE4MDIiLCJsb2dpbiI6ImFkbWluaXN
0cmF0b3IxQGNsb3VkaXR1ZGUubmV0IiwiYXVkIjoidUFhdW5vZldrYURKeHVrQ0ZlQngiLCJpYXQiOjE0NDk2MjQwMjYsImV4cCI6MTQ0OTYyNzYyNiwi
YW1yIjpbInB3ZCJdLCJqdGkiOiI0ZUFXSk9DTUIzU1g4WGV3RGZWUiIsImF1dGhfdGltZSI6MTQ0OTYyNDAyNiwiYXRfaGFzaCI6ImNwcUtmZFFBNWVIO
DkxRmY1b0pyX1EifQ.Btw6bUbZhRa89DsBb8KmL9rfhku--_mbNC2pgC8yu8obJnwO12nFBepui9KzbpJhGM91PqJwi_AylE6rp-ehamfnUAO4JL14Pke
mF45Pn3u_6KKwxJnxcWxLvMuuisnvIs7NScKpOAab6ayZU0VL8W6XAijQmnYTtMWQfSuaaR8rYOaWHrffh3OypvDdrQuYacbkT0csxdrayXfBG3UF5-ZA
lhfch1fhFT3yZFdWwzkSDc0BGygfiFyNhCezfyT454wbciSZgrA9ROeHkfPCaX7KCFO8GgQEkGRoQntFBNjluFhNLJIUkEFovEDlfuB4tv_M8BM75celd
y3jkpOurg
&access_token=eyJhbGciOiJSUzI1NiJ9.eyJ2ZXIiOjEsImlzcyI6Imh0dHA6Ly9yYWluLm9rdGExLmNvbToxODAyIiwiaWF0
IjoxNDQ5NjI0MDI2LCJleHAiOjE0NDk2Mjc2MjYsImp0aSI6IlVmU0lURzZCVVNfdHA3N21BTjJxIiwic2NvcGVzIjpbIm9wZW5pZCIsImVtYWlsIl0sI
mNsaWVudF9pZCI6InVBYXVub2ZXa2FESnh1a0NGZUJ4IiwidXNlcl9pZCI6IjAwdWlkNEJ4WHc2STZUVjRtMGczIn0.HaBu5oQxdVCIvea88HPgr2O5ev
qZlCT4UXH4UKhJnZ5px-ArNRqwhxXWhHJisslswjPpMkx1IgrudQIjzGYbtLFjrrg2ueiU5-YfmKuJuD6O2yPWGTsV7X6i7ABT6P-t8PRz_RNbk-U1GXW
IEkNnEWbPqYDAm_Ofh7iW0Y8WDA5ez1jbtMvd-oXMvJLctRiACrTMLJQ2e5HkbUFxgXQ_rFPNHJbNSUBDLqdi2rg_ND64DLRlXRY7hupNsvWGo0gF4WEU
k8IZeaLjKw8UoIs-ETEwJlAMcvkhoVVOsN5dPAaEKvbyvPC1hUGXb4uuThlwdD3ECJrtwgKqLqcWonNtiw
&token_type=Bearer&expires_in=3600&scope=openid+email&state=waojafoawjgvbf
~~~

#### Response Example (Error)

The requested scope is invalid:

~~~
http://www.example.com/#error=invalid_scope&error_description=The+requested+scope+is+invalid%2C+unknown%2C+or+malformed
~~~

### Token Request
{:.api .api-operation}

{% api_operation post /oauth2/:authorizationServerId/v1/token %}

<<<<<<< HEAD
The API takes a grant type of either *authorization_code*, *password*, *refresh_token*, or *client_credentials* and the corresponding credentials and returns back an Access Token. A Refresh Token is returned if *offline_access* scope is requested using authorization_code, password, or refresh_token grant type. Additionally, using the authorization_code grant type returns an ID Token if the *openid* scope is requested.
=======
The API takes a grant type of either *authorization_code*, *password*, *refresh_token*, or *client_credentials* and the corresponding credentials and returns back an Access Token. A Refresh Token will be returned if *offline_access* scope is requested using authorization_code, password, or refresh_token grant type. Additionally, using the authorization_code grant type will return an ID Token if the *openid* scope is requested.
>>>>>>> bda93aad

> Note:  No errors occur if you use this endpoint, but it isn’t useful until custom scopes or resource servers are available. We recommend you wait until custom scopes and resource servers are available.

#### Request Parameters

The following parameters can be posted as a part of the URL-encoded form values to the API.

Parameter          | Description                                                                                         | Type       |
-------------------+-----------------------------------------------------------------------------------------------------+------------|
<<<<<<< HEAD
grant_type         | Can be one of the following: *authorization_code*, *password*, *refresh_token*, or *client_credentials*. Determines the mechanism Okta uses to authorize the creation of the tokens. | String |  
=======
grant_type         | Can be one of the following: *authorization_code*, *password*, *refresh_token*, or *client_credentials*. Determines the mechanism Okta will use to authorize the creation of the tokens. | String |
>>>>>>> bda93aad
code               | Expected if grant_type specified *authorization_code*. The value is what was returned from the [authorization endpoint](#authentication-request). | String
refresh_token      | Expected if the grant_type specified *refresh_token*. The value is what was returned from this endpoint via a previous invocation. | String |
username           | Expected if the grant_type specified *password*. | String |
password           | Expected if the grant_type specified *password*. | String |
scope              | Optional if *refresh_token*, or *password* is specified as the grant type. This is a list of scopes that the client wants to be included in the Access Token. For the *refresh_token* grant type, these scopes have to be subset of the scopes used to generate the Refresh Token in the first place. | String |
redirect_uri       | Expected if grant_type specified *authorization_code*. Specifies the callback location where the authorization was sent; must match what is preregistered in Okta for this client. | String |
code_verifier      | Expected if grant_type specified *authorization_code* for native applications. The code verifier of [PKCE](#parameter-details). Okta uses it to recompute the code_challenge and verify if it matches the original code_challenge in the authorization request. | String |
client_id          | Expected if *code_verifier* is included or client credentials are not provided in the Authorization header. This is used in conjunction with the client_secret parameter to authenticate the client application. | String |
client_secret      | Expected if *code_verifier* is not included and client credentials are not provided in the Authorization header. This is used in conjunction with the client_id parameter to authenticate the client application. | String |

<<<<<<< HEAD

=======
>>>>>>> bda93aad
##### Token Authentication Method

For clients authenticating by client credentials, provide the [`client_id`](oidc.html#request-parameters)
and [`client_secret`](https://support.okta.com/help/articles/Knowledge_Article/Using-OpenID-Connect) either as an Authorization header in the Basic auth scheme (basic authentication) or as additional parameters to the POST body. Including credentials in both the headers and the POST body is not allowed.

For authentication with Basic auth, an HTTP header with the following format must be provided with the POST request.

~~~sh
Authorization: Basic ${Base64(<client_id>:<client_secret>)}
~~~

#### Response Parameters

Based on the grant type, the returned JSON can contain a different set of tokens.

Input grant type   | Output token types                    |
-------------------|---------------------------------------|
authorization_code | Access Token, Refresh Token, ID Token |
refresh_token      | Access Token, Refresh Token           |
password           | Access Token, Refresh Token           |
client_credentials | Access Token                          |


##### Refresh Tokens for Web and Native Applications

For web and native application types, an additional process is required:

1. Use the Okta Administration UI and check the **Refresh Token** checkbox under **Allowed Grant Types** on the client application page.
2. Pass the *offline_access* scope to your authorize request.

#### List of Errors

Error Id                |  Details                                                                                                     |
------------------------+--------------------------------------------------------------------------------------------------------------|
invalid_client          | The specified client id wasn't found. |
invalid_request         | The request structure was invalid. E.g. the basic authentication header was malformed, or both header and form parameters were used for authentication or no authentication information was provided. |
invalid_grant           | The *code* or *refresh_token* value was invalid, or the *redirect_uri* does not match the one used in the authorization request. |
unsupported_grant_type  | The grant_type was not *authorization_code* or *refresh_token*. |
invalid_scope           | The scopes list contains an invalid or unsupported value.    |

#### Response Example (Success)

~~~json
{
    "access_token" : "eyJhbGciOiJSUzI1NiJ9.eyJ2ZXIiOjEsImlzcyI6Imh0dHA6Ly9yYWluLm9rdGExLmNvbToxODAyIiwiaWF0IjoxNDQ5Nj
                      I0MDI2LCJleHAiOjE0NDk2Mjc2MjYsImp0aSI6IlVmU0lURzZCVVNfdHA3N21BTjJxIiwic2NvcGVzIjpbIm9wZW5pZCIsI
                      mVtYWlsIl0sImNsaWVudF9pZCI6InVBYXVub2ZXa2FESnh1a0NGZUJ4IiwidXNlcl9pZCI6IjAwdWlkNEJ4WHc2STZUVjRt
                      MGczIn0.HaBu5oQxdVCIvea88HPgr2O5evqZlCT4UXH4UKhJnZ5px-ArNRqwhxXWhHJisslswjPpMkx1IgrudQIjzGYbtLF
                      jrrg2ueiU5-YfmKuJuD6O2yPWGTsV7X6i7ABT6P-t8PRz_RNbk-U1GXWIEkNnEWbPqYDAm_Ofh7iW0Y8WDA5ez1jbtMvd-o
                      XMvJLctRiACrTMLJQ2e5HkbUFxgXQ_rFPNHJbNSUBDLqdi2rg_ND64DLRlXRY7hupNsvWGo0gF4WEUk8IZeaLjKw8UoIs-E
                      TEwJlAMcvkhoVVOsN5dPAaEKvbyvPC1hUGXb4uuThlwdD3ECJrtwgKqLqcWonNtiw",
    "token_type" : "Bearer",
    "expires_in" : 3600,
    "scope"      : "openid email",
    "refresh_token" : "a9VpZDRCeFh3Nkk2VdY",
    "id_token" : "eyJhbGciOiJSUzI1NiJ9.eyJzdWIiOiIwMHVpZDRCeFh3Nkk2VFY0bTBnMyIsImVtYWlsIjoid2VibWFzdGVyQGNsb3VkaXR1ZG
                  UubmV0IiwiZW1haWxfdmVyaWZpZWQiOnRydWUsInZlciI6MSwiaXNzIjoiaHR0cDovL3JhaW4ub2t0YTEuY29tOjE4MDIiLCJsb
                  2dpbiI6ImFkbWluaXN0cmF0b3IxQGNsb3VkaXR1ZGUubmV0IiwiYXVkIjoidUFhdW5vZldrYURKeHVrQ0ZlQngiLCJpYXQiOjE0
                  NDk2MjQwMjYsImV4cCI6MTQ0OTYyNzYyNiwiYW1yIjpbInB3ZCJdLCJqdGkiOiI0ZUFXSk9DTUIzU1g4WGV3RGZWUiIsImF1dGh
                  fdGltZSI6MTQ0OTYyNDAyNiwiYXRfaGFzaCI6ImNwcUtmZFFBNWVIODkxRmY1b0pyX1EifQ.Btw6bUbZhRa89DsBb8KmL9rfhku
                  --_mbNC2pgC8yu8obJnwO12nFBepui9KzbpJhGM91PqJwi_AylE6rp-ehamfnUAO4JL14PkemF45Pn3u_6KKwxJnxcWxLvMuuis
                  nvIs7NScKpOAab6ayZU0VL8W6XAijQmnYTtMWQfSuaaR8rYOaWHrffh3OypvDdrQuYacbkT0csxdrayXfBG3UF5-ZAlhfch1fhF
                  T3yZFdWwzkSDc0BGygfiFyNhCezfyT454wbciSZgrA9ROeHkfPCaX7KCFO8GgQEkGRoQntFBNjluFhNLJIUkEFovEDlfuB4tv_M
                  8BM75celdy3jkpOurg"
}
~~~

#### Response Example (Error)

~~~http
HTTP/1.1 401 Unauthorized
Content-Type: application/json;charset=UTF-8
{
    "error" : "invalid_client",
    "error_description" : "No client credentials found."
}
~~~

### Introspection Request
{:.api .api-operation}


{% api_operation post /oauth2/:authorizationServerId/v1/introspect %}

The API takes an Access Token or Refresh Token, and returns a boolean indicating whether it is active or not.
If the token is active, additional data about the token is also returned. If the token is invalid, expired, or revoked, it is considered inactive.
An implicit client can only introspect its own tokens, while a confidential client may inspect all access tokens.

> Note; [ID Tokens](oidc.html#id-token) are also valid, however, they are usually validated on the service provider or app side of a flow.

#### Request Parameters

The following parameters can be posted as a part of the URL-encoded form values to the API.

Parameter       | Description                                                                                         | Type       |
----------------+-----------------------------------------------------------------------------------------------------+------------|
token           | An access token or refresh token.                                                                   | String     |
token_type_hint | A hint of the type of *token*.                                                               | String     |
client_id       | The client ID generated as a part of client registration. This is used in conjunction with the *client_secret* parameter to authenticate the client application. | String |
client_secret   | The client secret generated as a part of client registration. This is used in conjunction with the *client_id* parameter to authenticate the client application. | String |

##### Token Authentication Methods

The client can authenticate by providing *client_id* and *client_secret* as a part of the URL-encoded form parameters (as described in table above),
or it can use basic authentication by providing the *client_id* and *client_secret* as an Authorization header using the Basic auth scheme.
Use one authentication mechanism with a given request. Using both returns an error.

For authentication with Basic auth, an HTTP header with the following format must be provided with the POST request.

~~~sh
Authorization: Basic ${Base64(<client_id>:<client_secret>)}
~~~

#### Response Parameters

Based on the type of token and whether it is active or not, the returned JSON contains a different set of information. Besides the claims in the token, the possible top-level members include:

Parameter   | Description                                                                                         | Type       |
------------+-----------------------------------------------------------------------------------------------------+------------|
active      | An access token or refresh token.                                                                   | boolean    |
token_type  | The type of the token. The value is always `Bearer`.                                                | String     |
scope       | A space-delimited list of scopes.                                                                   | String     |
client_id   | The ID of the client associated with the token.                                                     | String     |
username    | The username associated with the token.                                                             | String     |
exp         | The expiration time of the token in seconds since January 1, 1970 UTC.                              | long       |
iat         | The issuing time of the token in seconds since January 1, 1970 UTC.                                 | long       |
nbf         | A timestamp in seconds since January 1, 1970 UTC when this token is not be used before.             | long       |
sub         | The subject of the token.                                                                           | String     |
aud         | The audience of the token.                                                                          | String     |
iss         | The issuer of the token.                                                                            | String     |
jti         | The identifier of the token.                                                                        | String     |
device_id   | The ID of the device associated with the token                                                      | String     |
uid         | The user ID. This parameter is returned only if the token is an access token and the subject is an end user.     | String     |

#### List of Errors

Error Id                |  Details                                                                                                     |
------------------------+--------------------------------------------------------------------------------------------------------------|
invalid_client          | The specified client id wasn't found. |
invalid_request         | The request structure was invalid. E.g. the basic authentication header was malformed, or both header and form parameters were used for authentication or no authentication information was provided. |

#### Response Example (Success, Access Token)

~~~json
{
    "active" : true,
    "token_type" : "Bearer",
    "scope" : "openid email flights custom",
    "client_id" : "a9VpZDRCeFh3Nkk2VdYa",
    "username" : "john.doe@example.com",
    "exp" : 1451606400,
    "iat" : 1451602800,
    "sub" : "john.doe@example.com",
    "aud" : "http://api.example.com",
    "iss" : "https://your-org.okta.com/oauth2/orsmsg0aWLdnF3spV0g3",
    "jti" : "AT.7P4KlczBYVcWLkxduEuKeZfeiNYkZIC9uGJ28Cc-YaI",
    "uid" : "00uid4BxXw6I6TV4m0g3",
    "number_of_flights": 2,
    "flight_number": [
      "AX102",
      "CT508"
    ],
    "custom_claim": "CustomValue"
}
~~~

#### Response Example (Success, Refresh Token)

~~~json
{
    "active" : true,
    "token_type" : "Bearer",
    "scope" : "openid profile email",
    "client_id" : "a9VpZDRCeFh3Nkk2VdYa",
    "username" : "john.doe@example.com",
    "exp" : 1451606400,
    "sub" : "john.doe@example.com",
    "device_id" : "q4SZgrA9sOeHkfst5uaa"
}
~~~

#### Response Example (Success, Inactive Token)

~~~json
{
    "active" : false
}
~~~

#### Response Example (Error)

~~~http
HTTP/1.1 401 Unauthorized
Content-Type: application/json;charset=UTF-8
{
    "error" : "invalid_client",
    "error_description" : "No client credentials found."
}
~~~

### Revocation Request
{:.api .api-operation}

{% api_operation post /oauth2/:authorizationServerId/v1/revoke %}

The API takes an Access Token or Refresh Token and revokes it. Revoked tokens are considered inactive at the introspection endpoint. A client may only revoke its own tokens.

#### Request Parameters

The following parameters can be posted as a part of the URL-encoded form values to the API.

Parameter       | Description                                                                                         | Type       |
----------------+-----------------------------------------------------------------------------------------------------+------------|
token           | An access token or refresh token.                                                                   | String     |
token_type_hint | A hint of the type of *token*.                                                               | String     |
client_id       | The client ID generated as a part of client registration. This is used in conjunction with the *client_secret* parameter to authenticate the client application. | String |
client_secret   | The client secret generated as a part of client registration. This is used in conjunction with the *client_id* parameter to authenticate the client application. | String |

##### Token Authentication Methods

A client may only revoke a token generated for that client.

The client can authenticate by providing *client_id* and *client_secret* as a part of the URL-encoded form parameters (as described in table above),
or it can use basic authentication by providing the *client_id* and *client_secret* as an Authorization header using the Basic auth scheme.
Use one authentication mechanism with a given request. Using both returns an error.

For authentication with Basic auth, an HTTP header with the following format must be provided with the POST request.

~~~sh
Authorization: Basic ${Base64(<client_id>:<client_secret>)}
~~~

#### Response Parameters

A successful revocation is denoted by an empty response with an HTTP 200. Note that revoking an invalid, expired, or revoked token will still be considered a success as to not leak information

#### List of Errors

Error Id                |  Details                                                                                                     |
------------------------+--------------------------------------------------------------------------------------------------------------|
invalid_client          | The specified client id wasn't found. |
invalid_request         | The request structure was invalid. E.g. the basic authentication header was malformed, or both header and form parameters were used for authentication or no authentication information was provided. |

#### Response Example (Success)

~~~http
HTTP/1.1 204 No Content
~~~

#### Response Example (Error)

~~~http
HTTP/1.1 401 Unauthorized
Content-Type: application/json;charset=UTF-8
{
    "error" : "invalid_client",
    "error_description" : "No client credentials found."
}
~~~

### Get Keys
{:.api .api-operation}

{% api_operation get /oauth2/:authorizationServerId/v1/keys %}

#### Response Example
{:.api .api-response .api-response-example}

~~~json
{
  "keys": [
    {
      "alg": "RS256",
      "e": "AQAB",
      "n": "iKqiD4cr7FZKm6f05K4r-GQOvjRqjOeFmOho9V7SAXYwCyJluaGBLVvDWO1XlduPLOrsG_Wgs67SOG5qeLPR8T1zDK4bfJAo1Tvbw
            YeTwVSfd_0mzRq8WaVc_2JtEK7J-4Z0MdVm_dJmcMHVfDziCRohSZthN__WM2NwGnbewWnla0wpEsU3QMZ05_OxvbBdQZaDUsNSx4
            6is29eCdYwhkAfFd_cFRq3DixLEYUsRwmOqwABwwDjBTNvgZOomrtD8BRFWSTlwsbrNZtJMYU33wuLO9ynFkZnY6qRKVHr3YToIrq
            NBXw0RWCheTouQ-snfAB6wcE2WDN3N5z760ejqQ",
      "kid": "U5R8cHbGw445Qbq8zVO1PcCpXL8yG6IcovVa3laCoxM",
      "kty": "RSA",
      "use": "sig"
    },
    {
      "alg": "RS256",
      "e": "AQAB",
      "n": "l1hZ_g2sgBE3oHvu34T-5XP18FYJWgtul_nRNg-5xra5ySkaXEOJUDRERUG0HrR42uqf9jYrUTwg9fp-SqqNIdHRaN8EwRSDRsKAwK
            3HIJ2NJfgmrrO2ABkeyUq6rzHxAumiKv1iLFpSawSIiTEBJERtUCDcjbbqyHVFuivIFgH8L37-XDIDb0XG-R8DOoOHLJPTpsgH-rJe
            M5w96VIRZInsGC5OGWkFdtgk6OkbvVd7_TXcxLCpWeg1vlbmX-0TmG5yjSj7ek05txcpxIqYu-7FIGT0KKvXge_BOSEUlJpBhLKU28
            OtsOnmc3NLIGXB-GeDiUZiBYQdPR-myB4ZoQ",
      "kid": "Y3vBOdYT-l-I0j-gRQ26XjutSX00TeWiSguuDhW3ngo",
      "kty": "RSA",
      "use": "sig"
    },
    {
      "alg": "RS256",
      "e": "AQAB",
      "n": "lC4ehVB6W0OCtNPnz8udYH9Ao83B6EKnHA5eTcMOap_lQZ-nKtS1lZwBj4wXRVc1XmS0d2OQFA1VMQ-dHLDE3CiGfsGqWbaiZFdW7U
            GLO1nAwfDdH6xp3xwpKOMewDXbAHJlXdYYAe2ap-CE9c5WLTUBU6JROuWcorHCNJisj1aExyiY5t3JQQVGpBz2oUIHo7NRzQoKimvp
            dMvMzcYnTlk1dhlG11b1GTkBclprm1BmOP7Ltjd7aEumOJWS67nKcAZzl48Zyg5KtV11V9F9dkGt25qHauqFKL7w3wu-DYhT0hmyFc
            wn-tXS6e6HQbfHhR_MQxysLtDGOk2ViWv8AQ",
      "kid": "h5Sr3LXcpQiQlAUVPdhrdLFoIvkhRTAVs_h39bQnxlU",
      "kty": "RSA",
      "use": "sig"
    }
  ]
}
~~~

>Okta strongly recommends retrieving keys dynamically with the JWKS published in the discovery document.
It is safe to cache keys for performance.


Any of the keys listed are used to sign tokens. The order of keys in the result doesn't indicate which keys are used.

Standard open-source libraries are available for every major language to perform [JWS](https://tools.ietf.org/html/rfc7515) signature validation.

### Authorization Server Metadata
{:.api .api-operation}

{% api_operation get /oauth2/:authorizationServerId/.well-known/oauth-authorization-server %}

This API endpoint returns metadata related to an Authorization Server that can be used by clients to programmatically configure their interactions with Okta.
This API doesn't require any authentication and returns a JSON object with the following structure.

~~~json
{
    "issuer": "https://${org}.okta.com",
    "authorization_endpoint": "https://${org}.okta.com/oauth2/{authorizationServerId}/v1/authorize",
    "token_endpoint": "https://${org}.okta.com/oauth2/{authorizationServerId}/v1/token",
    "jwks_uri": "https://${org}.okta.com/oauth2/{authorizationServerId}/v1/keys",
    "response_types_supported": [
        "code",
        "token",
        "code token"
    ],
    "response_modes_supported": [
        "query",
        "fragment",
        "form_post",
        "okta_post_message"
    ],
    "grant_types_supported": [
        "authorization_code",
        "implicit",
        "refresh_token",
        "password"
        "client_credentials"
    ],
    "subject_types_supported": [
        "public"
    ],
    "scopes_supported": [
        "offline_access",
    ],
    "token_endpoint_auth_methods_supported": [
        "client_secret_basic",
        "client_secret_post",
        "none"
    ],
    "claims_supported": [
       "ver",
       "jti",
       "iss",
       "aud",
       "iat",
       "exp",
       "cid",
       "uid",
       "scp",
       "sub"
  ],
    "code_challenge_methods_supported": [
        "S256"
    ],
    "introspection_endpoint": "https://${org}.okta.com/oauth2/{authorizationServerId}/v1/introspect",
    "introspection_endpoint_auth_methods_supported": [
        "client_secret_basic",
        "client_secret_post",
        "none"
    ],
    "revocation_endpoint": "https://${org}.okta.com/oauth2/{authorizationServerId}/v1/revoke",
    "revocation_endpoint_auth_methods_supported": [
        "client_secret_basic",
        "client_secret_post",
        "none"
    ]
}
~~~

### Authorization Server OpenID Connect Metadata
{:.api .api-operation}

{% api_operation get /oauth2/:authorizationServerId/.well-known/openid-configuration %}

This API endpoint returns OpenID Connect metadata related to an Authorization Server that can be used by clients to programmatically configure their interactions with Okta.
This API doesn't require any authentication and returns a JSON object with the following structure.

~~~json
{
    "issuer": "https://${org}.okta.com",
    "authorization_endpoint": "https://${org}.okta.com/oauth2/{authorizationServerId}/v1/authorize",
    "token_endpoint": "https://${org}.okta.com/oauth2/{authorizationServerId}/v1/token",
    "userinfo_endpoint": "https://${org}.okta.com/oauth2/{authorizationServerId}/v1/userinfo",
    "jwks_uri": "https://${org}.okta.com/oauth2/{authorizationServerId}/v1/keys",
    "response_types_supported": [
        "code",
        "id_token",
        "code id_token",
        "code token",
        "id_token token",
        "code id_token token"
    ],
    "response_modes_supported": [
        "query",
        "fragment",
        "form_post",
        "okta_post_message"
    ],
    "grant_types_supported": [
        "authorization_code",
        "implicit",
        "refresh_token",
        "password"
    ],
    "subject_types_supported": [
        "public"
    ],
    "id_token_signing_alg_values_supported": [
        "RS256"
    ],
    "scopes_supported": [
        "openid",
        "email",
        "profile",
        "address",
        "phone",
        "offline_access",
    ],
    "token_endpoint_auth_methods_supported": [
        "client_secret_basic",
        "client_secret_post",
        "none"
    ],
   "claims_supported": [
        "iss",
        "ver",
        "sub",
        "aud",
        "iat",
        "exp",
        "jti",
        "auth_time",
        "amr",
        "idp",
        "nonce",
        "name",
        "nickname",
        "preferred_username",
        "given_name",
        "middle_name",
        "family_name",
        "email",
        "email_verified",
        "profile",
        "zoneinfo",
        "locale",
        "address",
        "phone_number",
        "picture",
        "website",
        "gender",
        "birthdate",
        "updated_at",
        "at_hash",
        "c_hash"
  ],
    "code_challenge_methods_supported": [
        "S256"
    ],
    "introspection_endpoint": "https://${org}.okta.com/oauth2/{authorizationServerId}/v1/introspect",
    "introspection_endpoint_auth_methods_supported": [
        "client_secret_basic",
        "client_secret_post",
        "none"
    ],
    "revocation_endpoint": "https://${org}.okta.com/oauth2/{authorizationServerId}/v1/revoke",
    "revocation_endpoint_auth_methods_supported": [
        "client_secret_basic",
        "client_secret_post",
        "none"
    ]
}
~~~



{% beta %}


## Authorization Server Operations


### Create Authorization Server

Creates a new Authorization server with key rotation mode as `AUTO`.

#### Request Parameters

Parameter          | Description                                                                                         | Type       | Required       |
-------------------+-----------------------------------------------------------------------------------------------------+------------+----------------|
name        | The name of the authorization server | String   | true
description        | The description of the authorization server | String   | false
defaultResourceUri        | The url of the resource being secured by this authorization server | String   | true

{:.api .api-operation}

{% api_operation post /api/v1/as %} {% api_lifecycle beta %}

~~~sh
curl -v -X POST \
-H "Accept: application/json" \
-H "Content-Type: application/json" \
-H "Authorization: SSWS ${api_token}" \
-d '{ "name": "Test AuthServer",
  "description": "Test description",
  "defaultResourceUri": "http://test.com"
}' "https://${org}.okta.com/api/v1/as"
~~~

#### Response Example
{:.api .api-response .api-response-example}

~~~json
{
  "id": "ausnsopoM6vBRB3PD0g3",
  "name": "Test AuthServer",
  "description": "Test description",
  "defaultResourceUri": "http://test.com",
  "issuer": "{org}/oauth2/ausnsopoM6vBRB3PD0g3",
  "status": "ACTIVE",
  "created": "2016-12-20T03:26:07.000Z",
  "lastUpdated": "2016-12-20T03:26:07.000Z",
  "credentials": {
    "signing": {
      "rotationMode": "AUTO",
      "lastRotated": "2016-12-20T03:26:07.000Z",
      "nextRotation": "2017-03-20T03:26:07.000Z",
      "kid": "U2aAKIGrlGWffBKMwuED1XHNwQm_kTaPecJY6PB8io8"
    }
  },
  "_links": {
    "resources": {
      "href": "${org}/api/v1/as/ausnsopoM6vBRB3PD0g3/resources",
      "hints": {
        "allow": [
          "GET"
        ]
      }
    },
    "keys": {
      "href": "${org}/api/v1/as/ausnsopoM6vBRB3PD0g3/credentials/keys",
      "hints": {
        "allow": [
          "GET"
        ]
      }
    },
    "self": {
      "href": "${org}/api/v1/as/ausnsopoM6vBRB3PD0g3",
      "hints": {
        "allow": [
          "GET",
          "DELETE",
          "PUT"
        ]
      }
    },
    "metadata": {
      "href": "${org}/oauth2/ausnsopoM6vBRB3PD0g3/.well-known/oauth-authorization-server",
      "hints": {
        "allow": [
          "GET"
        ]
      }
    },
    "rotateKey": {
      "href": "${org}/api/v1/as/ausnsopoM6vBRB3PD0g3/credentials/lifecycle/keyRotate",
      "hints": {
        "allow": [
          "POST"
        ]
      }
    }
  }
}
~~~

### Update Authorization Server

Updates authorization server identified by authorizationServerId.

>Switching between rotation modes will not change the active signing key.

#### Request Parameters

Parameter          | Description                                                                                         | Type       | Required       |
-------------------+-----------------------------------------------------------------------------------------------------+------------+----------------|
name        | The name of the authorization server | String   | true
description        | The description of the authorization server | String   | false
defaultResourceUri        | The url of the resource being secured by this authorization server | String   | true
credentials |  The credentials signing object with the `rotationMode` of the authorization server |  [Authorization server credentials object](oauth2.html#authorization-server-credentials-signing-object) | FALSE

{:.api .api-operation}

{% api_operation post /api/v1/as/:authorizationServerId %} {% api_lifecycle beta %}

~~~sh
curl -v -X POST \
-H "Accept: application/json" \
-H "Content-Type: application/json" \
-H "Authorization: SSWS ${api_token}" \
-d '{ "name": "Test AuthServer",
  "description": "Test description",
  "defaultResourceUri": "http://test.com",
  "credentials" : {
   "signing" : {
	"rotationMode" : "MANUAL"
	}
   }
}' "https://${org}.okta.com/api/v1/as/ausnsopoM6vBRB3PD0g3"
~~~

#### Response Example
{:.api .api-response .api-response-example}

~~~json
{
  "id": "ausnsopoM6vBRB3PD0g3",
  "name": "Test AuthServer",
  "description": "Test description",
  "defaultResourceUri": "http://test.com",
  "issuer": "{org}/oauth2/ausnsopoM6vBRB3PD0g3",
  "status": "ACTIVE",
  "created": "2016-12-20T03:26:07.000Z",
  "lastUpdated": "2016-12-31T01:20:27.000Z",
  "credentials": {
    "signing": {
      "rotationMode": "MANUAL",
      "lastRotated": "2017-01-04T18:30:46.000Z",
      "kid": "U2aAKIGrlGWffBKMwuED1XHNwQm_kTaPecJY6PB8io8"
    }
  },
  "_links": {
    "resources": {
      "href": "${org}/api/v1/as/ausnsopoM6vBRB3PD0g3/resources",
      "hints": {
        "allow": [
          "GET"
        ]
      }
    },
    "keys": {
      "href": "${org}/api/v1/as/ausnsopoM6vBRB3PD0g3/credentials/keys",
      "hints": {
        "allow": [
          "GET"
        ]
      }
    },
    "self": {
      "href": "${org}/api/v1/as/ausnsopoM6vBRB3PD0g3",
      "hints": {
        "allow": [
          "GET",
          "DELETE",
          "PUT"
        ]
      }
    },
    "metadata": {
      "href": "${org}/oauth2/ausnsopoM6vBRB3PD0g3/.well-known/oauth-authorization-server",
      "hints": {
        "allow": [
          "GET"
        ]
      }
    },
    "rotateKey": {
      "href": "${org}/api/v1/as/ausnsopoM6vBRB3PD0g3/credentials/lifecycle/keyRotate",
      "hints": {
        "allow": [
          "POST"
        ]
      }
    }
  }
}
~~~

### Get Authorization Server

Returns authorization server identified by authorizationServerId.

{:.api .api-operation}

{% api_operation get /api/v1/as/:authorizationServerId %} {% api_lifecycle beta %}

#### Request Example

~~~sh
curl -v -X GET \
-H "Accept: application/json" \
-H "Content-Type: application/json" \
-H "Authorization: SSWS ${api_token}" \
"https://${org}.okta.com/api/v1/as/ausnsopoM6vBRB3PD0g3"
~~~

#### Response Example
{:.api .api-response .api-response-example}

~~~json
{
  "id": "ausnsopoM6vBRB3PD0g3",
  "name": "Test AS",
  "description": "Test description",
  "defaultResourceUri": "http://test.com",
  "issuer": "{org}/oauth2/ausnsopoM6vBRB3PD0g3",
  "status": "ACTIVE",
  "created": "2016-12-20T03:26:07.000Z",
  "lastUpdated": "2016-12-31T01:20:27.000Z",
  "credentials": {
    "signing": {
      "rotationMode": "MANUAL",
      "lastRotated": "2016-12-30T23:02:43.000Z",
      "kid": "medybdhzSyo16NqF2tcnZbduaetquXPi6ZQNgEbpmHM"
    }
  },
  "_links": {
    "resources": {
      "href": "${org}/api/v1/as/ausnsopoM6vBRB3PD0g3/resources",
      "hints": {
        "allow": [
          "GET"
        ]
      }
    },
    "keys": {
      "href": "${org}/api/v1/as/ausnsopoM6vBRB3PD0g3/credentials/keys",
      "hints": {
        "allow": [
          "GET"
        ]
      }
    },
    "self": {
      "href": "${org}/api/v1/as/ausnsopoM6vBRB3PD0g3",
      "hints": {
        "allow": [
          "GET",
          "DELETE",
          "PUT"
        ]
      }
    },
    "metadata": {
      "href": "${org}/oauth2/ausnsopoM6vBRB3PD0g3/.well-known/oauth-authorization-server",
      "hints": {
        "allow": [
          "GET"
        ]
      }
    },
    "rotateKey": {
      "href": "${org}/api/v1/as/ausnsopoM6vBRB3PD0g3/credentials/lifecycle/keyRotate",
      "hints": {
        "allow": [
          "POST"
        ]
      }
    }
  }
}
~~~

### Authorization Server Credentials Signing Object

|------------+---------------------------------------------------------------------------------------------+----------------------------------+----------+----------|
| Property   | Description                                                                                 | DataType                         | Required | Updatable|
| ---------- | ------------------------------------------------------------------------------------------- | -------------------------------- | -------- | -------- |
| kid        | The kid of the key used for signing tokens issued by the authorization server   | String                           | FALSE    |       FALSE
| lastRotated        | The timestamp when the authorization server started to use the `kid` for signing tokens.  | String                           | FALSE    |   FALSE
| nextRotation        |  The timestamp when authorization server will change key for signing tokens. Only returned when `rotationMode` is `AUTO`  | String                           | FALSE    |   FALSE
| rotationMode        | The key rotation mode for the authorization server. Can be `AUTO` or `MANUAL`    | String                           | FALSE    |       TRUE
|------------+---------------------------------------------------------------------------------------------+----------------------------------+----------|

~~~json

"credentials":  {
    "signing": {
      "rotationMode": "AUTO",
      "lastRotated": "2017-01-04T18:33:11.000Z",
      "nextRotation": "2017-04-04T18:33:11.000Z",
      "kid": "8akSvL3DHDHxQJSAHOJbyFk1qMedE5Dcn2pXWabuZ4Y"
    }
  }
~~~


## Authorization Server Key Store Operations


### Get Authorization Server Keys

Returns the current keys in rotation for the authorization server.

{:.api .api-operation}

{% api_operation get /api/v1/as/:authorizationServerId/credentials/keys %} {% api_lifecycle beta %}

#### Request Example

~~~sh
curl -v -X GET \
-H "Accept: application/json" \
-H "Content-Type: application/json" \
-H "Authorization: SSWS ${api_token}" \
"https://${org}.okta.com/api/v1/as/ausnsopoM6vBRB3PD0g3/credentials/keys"
~~~

#### Response Example
{:.api .api-response .api-response-example}

~~~json
{
  "keys": [
    {
      "alg": "RS256",
      "status": "ACTIVE",
      "e": "AQAB",
      "n": "iKqiD4cr7FZKm6f05K4r-GQOvjRqjOeFmOho9V7SAXYwCyJluaGBLVvDWO1XlduPLOrsG_Wgs67SOG5qeLPR8T1zDK4bfJAo1Tvbw
            YeTwVSfd_0mzRq8WaVc_2JtEK7J-4Z0MdVm_dJmcMHVfDziCRohSZthN__WM2NwGnbewWnla0wpEsU3QMZ05_OxvbBdQZaDUsNSx4
            6is29eCdYwhkAfFd_cFRq3DixLEYUsRwmOqwABwwDjBTNvgZOomrtD8BRFWSTlwsbrNZtJMYU33wuLO9ynFkZnY6qRKVHr3YToIrq
            NBXw0RWCheTouQ-snfAB6wcE2WDN3N5z760ejqQ",
      "kid": "U5R8cHbGw445Qbq8zVO1PcCpXL8yG6IcovVa3laCoxM",
      "kty": "RSA",
      "use": "sig"
    },
    {
      "alg": "RS256",
      "e": "AQAB",
      "status": "NEXT",
      "n": "l1hZ_g2sgBE3oHvu34T-5XP18FYJWgtul_nRNg-5xra5ySkaXEOJUDRERUG0HrR42uqf9jYrUTwg9fp-SqqNIdHRaN8EwRSDRsKAwK
            3HIJ2NJfgmrrO2ABkeyUq6rzHxAumiKv1iLFpSawSIiTEBJERtUCDcjbbqyHVFuivIFgH8L37-XDIDb0XG-R8DOoOHLJPTpsgH-rJe
            M5w96VIRZInsGC5OGWkFdtgk6OkbvVd7_TXcxLCpWeg1vlbmX-0TmG5yjSj7ek05txcpxIqYu-7FIGT0KKvXge_BOSEUlJpBhLKU28
            OtsOnmc3NLIGXB-GeDiUZiBYQdPR-myB4ZoQ",
      "kid": "Y3vBOdYT-l-I0j-gRQ26XjutSX00TeWiSguuDhW3ngo",
      "kty": "RSA",
      "use": "sig"
    },
    {
      "alg": "RS256",
      "e": "AQAB",
      "status": "EXPIRED",
      "n": "lC4ehVB6W0OCtNPnz8udYH9Ao83B6EKnHA5eTcMOap_lQZ-nKtS1lZwBj4wXRVc1XmS0d2OQFA1VMQ-dHLDE3CiGfsGqWbaiZFdW7U
            GLO1nAwfDdH6xp3xwpKOMewDXbAHJlXdYYAe2ap-CE9c5WLTUBU6JROuWcorHCNJisj1aExyiY5t3JQQVGpBz2oUIHo7NRzQoKimvp
            dMvMzcYnTlk1dhlG11b1GTkBclprm1BmOP7Ltjd7aEumOJWS67nKcAZzl48Zyg5KtV11V9F9dkGt25qHauqFKL7w3wu-DYhT0hmyFc
            wn-tXS6e6HQbfHhR_MQxysLtDGOk2ViWv8AQ",
      "kid": "h5Sr3LXcpQiQlAUVPdhrdLFoIvkhRTAVs_h39bQnxlU",
      "kty": "RSA",
      "use": "sig"
    }
  ]
}
~~~



* The listed ACTIVE key is used to sign tokens issued by the authorization server.
* The listed NEXT key is the next key that the authorization server will use to sign tokens when keys are rotated. The NEXT key might not be listed if it has not been generated yet.
* The listed EXPIRED key is the previous key that the authorization server used to sign tokens. The EXPIRED key might not be listed if no key has expired or the expired key has been deleted.

### Rotate Authorization Server Keys

Rotates the current keys for the authorization server. If you rotate keys, the "ACTIVE" key will become the "EXPIRED" key, the "NEXT" key will become the "ACTIVE" key, and this authorization server will immediately begin issuing tokens signed with the new "ACTIVE" key.

>Authorization server keys can be rotated in both *MANUAL* and *AUTO* mode, however, it is recommended to rotate keys manually only when the authorization server is in *MANUAL* mode.
>If keys are rotated manually, any intermediate cache should be invalidated and keys should be fetched again using the [get keys](oauth2.html#get-keys) endpoint.


#### Request Parameters

Parameter          | Description                                                                                         | Type       | Required       |
-------------------+-----------------------------------------------------------------------------------------------------+------------+----------------|
use        | Can be only *sig*. Determines the type of keys being rotated for this authorization server. | String   | true


{:.api .api-operation}

{% api_operation post /api/v1/as/:authorizationServerId/credentials/lifecycle/keyRotate %} {% api_lifecycle beta %}


##### Request Example
{:.api .api-request .api-request-example}

~~~sh
curl -v -X POST \
-H "Accept: application/json" \
-H "Content-Type: application/json" \
-H "Authorization: SSWS ${api_token}" \
-d '{
  "use": "sig"
}' "https://${org}.okta.com/api/v1/as/ausnsopoM6vBRB3PD0g3/credentials/lifecycle/keyRotate"
~~~


#### Response Example
{:.api .api-response .api-response-example}

~~~json
{
  "keys": [
    {
      "alg": "RS256",
      "status": "ACTIVE",
      "e": "AQAB",
      "n": "iKqiD4cr7FZKm6f05K4r-GQOvjRqjOeFmOho9V7SAXYwCyJluaGBLVvDWO1XlduPLOrsG_Wgs67SOG5qeLPR8T1zDK4bfJAo1Tvbw
            YeTwVSfd_0mzRq8WaVc_2JtEK7J-4Z0MdVm_dJmcMHVfDziCRohSZthN__WM2NwGnbewWnla0wpEsU3QMZ05_OxvbBdQZaDUsNSx4
            6is29eCdYwhkAfFd_cFRq3DixLEYUsRwmOqwABwwDjBTNvgZOomrtD8BRFWSTlwsbrNZtJMYU33wuLO9ynFkZnY6qRKVHr3YToIrq
            NBXw0RWCheTouQ-snfAB6wcE2WDN3N5z760ejqQ",
      "kid": "U5R8cHbGw445Qbq8zVO1PcCpXL8yG6IcovVa3laCoxM",
      "kty": "RSA",
      "use": "sig"
    },
    {
      "alg": "RS256",
      "e": "AQAB",
      "status": "NEXT",
      "n": "l1hZ_g2sgBE3oHvu34T-5XP18FYJWgtul_nRNg-5xra5ySkaXEOJUDRERUG0HrR42uqf9jYrUTwg9fp-SqqNIdHRaN8EwRSDRsKAwK
            3HIJ2NJfgmrrO2ABkeyUq6rzHxAumiKv1iLFpSawSIiTEBJERtUCDcjbbqyHVFuivIFgH8L37-XDIDb0XG-R8DOoOHLJPTpsgH-rJe
            M5w96VIRZInsGC5OGWkFdtgk6OkbvVd7_TXcxLCpWeg1vlbmX-0TmG5yjSj7ek05txcpxIqYu-7FIGT0KKvXge_BOSEUlJpBhLKU28
            OtsOnmc3NLIGXB-GeDiUZiBYQdPR-myB4ZoQ",
      "kid": "Y3vBOdYT-l-I0j-gRQ26XjutSX00TeWiSguuDhW3ngo",
      "kty": "RSA",
      "use": "sig"
    },
    {
      "alg": "RS256",
      "e": "AQAB",
      "status": "EXPIRED",
      "n": "lC4ehVB6W0OCtNPnz8udYH9Ao83B6EKnHA5eTcMOap_lQZ-nKtS1lZwBj4wXRVc1XmS0d2OQFA1VMQ-dHLDE3CiGfsGqWbaiZFdW7U
            GLO1nAwfDdH6xp3xwpKOMewDXbAHJlXdYYAe2ap-CE9c5WLTUBU6JROuWcorHCNJisj1aExyiY5t3JQQVGpBz2oUIHo7NRzQoKimvp
            dMvMzcYnTlk1dhlG11b1GTkBclprm1BmOP7Ltjd7aEumOJWS67nKcAZzl48Zyg5KtV11V9F9dkGt25qHauqFKL7w3wu-DYhT0hmyFc
            wn-tXS6e6HQbfHhR_MQxysLtDGOk2ViWv8AQ",
      "kid": "h5Sr3LXcpQiQlAUVPdhrdLFoIvkhRTAVs_h39bQnxlU",
      "kty": "RSA",
      "use": "sig"
    }
  ]
}
~~~


#### Response Example (Error)
{:.api .api-response .api-response-example}

~~~json
{
  "errorCode": "E0000001",
  "errorSummary": "Api validation failed: rotateKeys",
  "errorLink": "E0000001",
  "errorId": "oaeprak9qKHRlaWiclJ4oPJRQ",
  "errorCauses": [
    {
      "errorSummary": "Invalid value specified for key 'use' parameter."
    }
  ]
}
~~~
{% endbeta %}
<|MERGE_RESOLUTION|>--- conflicted
+++ resolved
@@ -445,11 +445,8 @@
 
 {% api_operation post /oauth2/:authorizationServerId/v1/token %}
 
-<<<<<<< HEAD
+
 The API takes a grant type of either *authorization_code*, *password*, *refresh_token*, or *client_credentials* and the corresponding credentials and returns back an Access Token. A Refresh Token is returned if *offline_access* scope is requested using authorization_code, password, or refresh_token grant type. Additionally, using the authorization_code grant type returns an ID Token if the *openid* scope is requested.
-=======
-The API takes a grant type of either *authorization_code*, *password*, *refresh_token*, or *client_credentials* and the corresponding credentials and returns back an Access Token. A Refresh Token will be returned if *offline_access* scope is requested using authorization_code, password, or refresh_token grant type. Additionally, using the authorization_code grant type will return an ID Token if the *openid* scope is requested.
->>>>>>> bda93aad
 
 > Note:  No errors occur if you use this endpoint, but it isn’t useful until custom scopes or resource servers are available. We recommend you wait until custom scopes and resource servers are available.
 
@@ -459,11 +456,7 @@
 
 Parameter          | Description                                                                                         | Type       |
 -------------------+-----------------------------------------------------------------------------------------------------+------------|
-<<<<<<< HEAD
 grant_type         | Can be one of the following: *authorization_code*, *password*, *refresh_token*, or *client_credentials*. Determines the mechanism Okta uses to authorize the creation of the tokens. | String |  
-=======
-grant_type         | Can be one of the following: *authorization_code*, *password*, *refresh_token*, or *client_credentials*. Determines the mechanism Okta will use to authorize the creation of the tokens. | String |
->>>>>>> bda93aad
 code               | Expected if grant_type specified *authorization_code*. The value is what was returned from the [authorization endpoint](#authentication-request). | String
 refresh_token      | Expected if the grant_type specified *refresh_token*. The value is what was returned from this endpoint via a previous invocation. | String |
 username           | Expected if the grant_type specified *password*. | String |
@@ -474,10 +467,6 @@
 client_id          | Expected if *code_verifier* is included or client credentials are not provided in the Authorization header. This is used in conjunction with the client_secret parameter to authenticate the client application. | String |
 client_secret      | Expected if *code_verifier* is not included and client credentials are not provided in the Authorization header. This is used in conjunction with the client_id parameter to authenticate the client application. | String |
 
-<<<<<<< HEAD
-
-=======
->>>>>>> bda93aad
 ##### Token Authentication Method
 
 For clients authenticating by client credentials, provide the [`client_id`](oidc.html#request-parameters)
