--- conflicted
+++ resolved
@@ -1,6 +1,6 @@
 $(function() {
 	$('.closed').hide();
-	var offset = $('.site-header').height() + $('#sticky-nav').height() + 30;
+	var offset = $('.site-header').height() + $('#sticky-nav').height() + 40;
 	$('body').scrollspy({ target: '#myScrollspy', offset:  offset });
 
 	$('#myScrollspy').on('activate.bs.scrollspy', function() {
@@ -54,7 +54,7 @@
 		linkifyAnchors(level, body);
 	}
 
-	var fixedNavHeight = 160;
+	var fixedNavHeight = 180;
 
 	$('a[href*=#]:not([href=#])').click(function() {
 		if (location.pathname.replace(/^\//,'') == this.pathname.replace(/^\//,'') && location.hostname == this.hostname) {
@@ -139,11 +139,7 @@
 
 	$('.toggle-menu').click(function(e){
 		e.preventDefault();
-<<<<<<< HEAD
 		$('body').toggleClass('toggled');
-=======
-		$('.sticky-nav--sidebar, body').toggleClass('toggled');
->>>>>>> 333c0071
 	});
 
 	$('#toc_current_doc').click(function(e){
