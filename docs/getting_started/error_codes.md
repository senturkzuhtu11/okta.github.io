---
layout: docs_page
title: Error Codes
---


This document provides further information about the errors that the Okta API returns. The first table is listed by error code, and the second table is listed by HTTP return code.

<<<<<<< HEAD
<a name="EC_by_EC"></a>
###Okta Error Codes Listed by Error Code

[View by HTTP return code](#EC_by_RC)
=======


## Okta Error Codes Listed by Error Code

>>>>>>> 7d10a51e

| Error Code | Description |HTTP Return Code|
| ------------ | ------------- | ------------ |
|<a name="E0000001"></a>E0000001|API validation failed.|400|
|<a name="E0000002"></a>E0000002|The request was not valid.|400|
|<a name="E0000003"></a>E0000003|The request body was not well-formed.|400|
|<a name="E0000004"></a>E0000004|Authentication failed.|401|
|<a name="E0000005"></a>E0000005|Invalid session.|403|
|<a name="E0000006"></a>E0000006|You do not have permission to perform the requested action.|403|
|<a name="E0000007"></a>E0000007|Not found.|404|
|<a name="E0000008"></a>E0000008|The requested path was not found.|404|
|<a name="E0000009"></a>E0000009|Internal Server Error.|500|
|<a name="E0000010"></a>E0000010|Service is in read-only mode.|503|
|<a name="E0000011"></a>E0000011|Invalid token provided.|401|
|<a name="E0000012"></a>E0000012|Unsupported media type.|404|
|<a name="E0000013"></a>E0000013|Invalid client app ID.|403|
|<a name="E0000014"></a>E0000014|Update of credentials failed.|403|
|<a name="E0000015"></a>E0000015|You do not have permission to access the feature you are requesting.|401|
|<a name="E0000016"></a>E0000016|Activation failed because the user is already active.|403|
|<a name="E0000017"></a>E0000017|Password reset failed.|403|
|<a name="E0000018"></a>E0000018|Bad request. Accept and/or Content-Type headers are likely not set.|400|
|<a name="E0000019"></a>E0000019|Bad request. Accept and/or Content-Type headers likely do not match supported values.|400|
|<a name="E0000020"></a>E0000020|Bad request.|400|
|<a name="E0000021"></a>E0000021|Bad request. Accept and/or Content-Type headers likely do not match supported values.|400|
|<a name="E0000022"></a>E0000022|The endpoint does not support the provided HTTP method.|404|
|<a name="E0000023"></a>E0000023|Operation failed because user profile is mastered under another system.|403|
|<a name="E0000024"></a>E0000024|Bad request. This operation on app metadata is not yet supported.|400|
|<a name="E0000025"></a>E0000025|App version assignment failed.|400|
|<a name="E0000026"></a>E0000026|This endpoint has been deprecated.|404|
|<a name="E0000027"></a>E0000027|Bad group push request.|400|
|<a name="E0000028"></a>E0000028|The request is missing a required parameter.|400|
|<a name="E0000029"></a>E0000029|Invalid paging request.|400|
|<a name="E0000030"></a>E0000030|Bad request. Invalid date. Dates must be of the form yyyy-MM-dd''T''HH:mm:ss.SSSZZ, e.g. 2013-01-01T12:00:00.000-07:00.|400|
|<a name="E0000031"></a>E0000031|Bad request. Invalid filter parameter.|400|
|<a name="E0000032"></a>E0000032|Unlock is not allowed for this user.|403|
|<a name="E0000033"></a>E0000033|Bad request. Can't specify a search query and filter in the same request.|400|
|<a name="E0000034"></a>E0000034|Forgot password not allowed on specified user.|403|
|<a name="E0000035"></a>E0000035|Change password not allowed on specified user.|403|
|<a name="E0000036"></a>E0000036|Change recovery question not allowed on specified user.|403|
|<a name="E0000037"></a>E0000037|Type mismatch exception.|400|
|<a name="E0000038"></a>E0000038|This operation is not allowed in the user's current status.|403|
|<a name="E0000039"></a>E0000039|Operation on application settings failed.|403|
|<a name="E0000040"></a>E0000040|Application label must not be the same as an existing application label.|400|
|<a name="E0000041"></a>E0000041|Credentials should not be set on this resource based on the scheme.|400|
|<a name="E0000042"></a>E0000042|Setting the error page redirect URL failed.|403|
|<a name="E0000043"></a>E0000043|Self-service application assignment is not enabled.|403|
|<a name="E0000044"></a>E0000044|Self-service application assignment is not supported.|403|
|<a name="E0000045"></a>E0000045|Field mapping bad request.|400|
|<a name="E0000046"></a>E0000046|Deactivate application for user forbidden.|403|
|<a name="E0000047"></a>E0000047|API call exceeded rate limit due to too many requests.|429|
|<a name="E0000048"></a>E0000048|Entity not found exception.|404|
|<a name="E0000049"></a>E0000049|Invalid SCIM data from SCIM implementation.|500|
|<a name="E0000050"></a>E0000050|Invalid SCIM data from client.|400|
|<a name="E0000051"></a>E0000051|No response from SCIM implementation.|500|
|<a name="E0000052"></a>E0000052|Endpoint not implemented.|501|
|<a name="E0000053"></a>E0000053|Invalid SCIM filter.|400|
|<a name="E0000054"></a>E0000054|Invalid pagination properties.|400|
|<a name="E0000055"></a>E0000055|Duplicate group.|409|
|<a name="E0000056"></a>E0000056|Delete application forbidden.|403|
|<a name="E0000057"></a>E0000057|Access to this application is denied due to a policy.|403|
|<a name="E0000058"></a>E0000058|Access to this application requires MFA.|403|
|<a name="E0000059"></a>E0000059|The connector configuration could not be tested. Make sure that the URL and Authentication Parameters are correct, and that there is an implementation available at the URL provided.|500|
|<a name="E0000060"></a>E0000060|Unsupported operation.|404|
|<a name="E0000061"></a>E0000061|Tab error.|403|
|<a name="E0000063"></a>E0000063|Invalid combination of parameters specified.|400|
|<a name="E0000064"></a>E0000064|Password is expired and must be changed.|401|


<<<<<<< HEAD
<a name="EC_by_RC"></a>

###Okta Error Codes Listed by HTTP Return Code   
[View by error code](#EC_by_EC)
=======

## Okta Error Codes Listed by HTTP Return Code   
>>>>>>> 7d10a51e

<table>
<tr><td><strong>HTTP Return Code</strong></td><td><strong>Error Code</strong></td><td><strong>Description</strong></td></tr>
<tr><td rowspan="23" bgcolor="#FFFFFF"><strong>400</strong></td><td>E0000001</td><td>API validation failed.</td></tr>
<tr><td>E0000002</td><td>The request was not valid.</td></tr>
<tr><td>E0000003</td><td>The request body was not well-formed.</td></tr>
<tr><td>E0000018</td><td>Bad request. Accept and/or Content-Type headers are likely not set.</td></tr>
<tr><td>E0000019</td><td>Bad request. Accept and/or Content-Type headers likely do not match supported values.</td></tr>
<tr><td>E0000020</td><td>Bad request.</td></tr>
<tr><td>E0000021</td><td>Bad request. Accept and/or Content-Type headers likely do not match supported values.</td></tr>
<tr><td>E0000024</td><td>Bad request. This operation on app metadata is not yet supported.</td></tr>
<tr><td>E0000025</td><td>App version assignment failed.</td></tr>
<tr><td>E0000027</td><td>Bad group push request.</td></tr>
<tr><td>E0000028</td><td>The request is missing a required parameter.</td></tr>
<tr><td>E0000029</td><td>Invalid paging request.</td></tr>
<tr><td>E0000030</td><td>Bad request. Invalid date. Dates must be of the form yyyy-MM-dd''T''HH:mm:ss.SSSZZ, e.g. 2013-01-01T12:00:00.000-07:00.</td></tr>
<tr><td>E0000031</td><td>Bad request. Invalid filter parameter.</td></tr>
<tr><td>E0000033</td><td>Bad request. Can't specify a search query and filter in the same request.</td></tr>
<tr><td>E0000037</td><td>Type mismatch exception.</td></tr>
<tr><td>E0000040</td><td>Application label must not be the same as an existing application label.</td></tr>
<tr><td>E0000041</td><td>Credentials should not be set on this resource based on the scheme.</td></tr>
<tr><td>E0000045</td><td>Field mapping bad request.</td></tr>
<tr><td>E0000050</td><td>Invalid SCIM data from client.</td></tr>
<tr><td>E0000053</td><td>Invalid SCIM filter.</td></tr>
<tr><td>E0000054</td><td>Invalid pagination properties.</td></tr>
<tr><td>E0000063</td><td>Invalid combination of parameters specified.</td></tr>
<tr><td rowspan="4" bgcolor="#FFFFFF"><strong>401</strong></td><td>E0000004</td><td>Authentication failed.</td></tr>
<tr><td>E0000011</td><td>Invalid token provided.</td></tr>
<tr><td>E0000015</td><td>You do not have permission to access the feature you are requesting.</td></tr>
<tr><td>E0000064</td><td>Password is expired and must be changed.</td></tr>
<tr><td rowspan="21" bgcolor="#FFFFFF"><strong>403</strong></td><td>E0000005</td><td>Invalid session.</td></tr>
<tr><td>E0000006</td><td>You do not have permission to perform the requested action.</td></tr>
<tr><td>E0000013</td><td>Invalid client app ID.</td></tr>
<tr><td>E0000014</td><td>Update of credentials failed.</td></tr>
<tr><td>E0000016</td><td>Activation failed because the user is already active.</td></tr>
<tr><td>E0000017</td><td>Password reset failed.</td></tr>
<tr><td>E0000023</td><td>Operation failed because user profile is mastered under another system.</td></tr>
<tr><td>E0000032</td><td>Unlock is not allowed for this user.</td></tr>
<tr><td>E0000034</td><td>Forgot password not allowed on specified user.</td></tr>
<tr><td>E0000035</td><td>Change password not allowed on specified user.</td></tr>
<tr><td>E0000036</td><td>Change recovery question not allowed on specified user.</td></tr>
<tr><td>E0000038</td><td>This operation is not allowed in the user's current status.</td></tr>
<tr><td>E0000039</td><td>Operation on application settings failed.</td></tr>
<tr><td>E0000042</td><td>Setting the error page redirect URL failed.</td></tr>
<tr><td>E0000043</td><td>Self-service application assignment is not enabled.</td></tr>
<tr><td>E0000044</td><td>Self-service application assignment is not supported.</td></tr>
<tr><td>E0000046</td><td>Deactivate application for user forbidden.</td></tr>
<tr><td>E0000056</td><td>Delete application forbidden.</td></tr>
<tr><td>E0000057</td><td>Access to this application is denied due to a policy.</td></tr>
<tr><td>E0000058</td><td>Access to this application requires MFA.</td></tr>
<tr><td>E0000061</td><td>Tab error.</td></tr>
<tr><td rowspan="7" bgcolor="#FFFFFF"><strong>404</strong></td><td>E0000007</td><td>Not found.</td></tr>
<tr><td>E0000008</td><td>The requested path was not found.</td></tr>
<tr><td>E0000012</td><td>Unsupported media type.</td></tr>
<tr><td>E0000022</td><td>The endpoint does not support the provided HTTP method.</td></tr>
<tr><td>E0000026</td><td>This endpoint has been deprecated.</td></tr>
<tr><td>E0000048</td><td>Entity not found exception.</td></tr>
<tr><td>E0000060</td><td>Unsupported operation.</td></tr>
<tr><td rowspan="1" bgcolor="#FFFFFF"><strong>409</strong></td><td>E0000055</td><td>Duplicate group.</td></tr>
<tr><td rowspan="1" bgcolor="#FFFFFF"><strong>429</strong></td><td>E0000047</td><td>API call exceeded rate limit due to too many requests.</td></tr>
<tr><td rowspan="4" bgcolor="#FFFFFF"><strong>500</strong></td><td>E0000009</td><td>Internal Server Error.</td></tr>
<tr><td>E0000049</td><td>Invalid SCIM data from SCIM implementation.</td></tr>
<tr><td>E0000051</td><td>No response from SCIM implementation.</td></tr>
<tr><td>E0000059</td><td>The connector configuration could not be tested. Make sure that the URL and Authentication Parameters are correct, and that there is an implementation available at the URL provided.</td></tr>
<tr><td rowspan="1" bgcolor="#FFFFFF"><strong>501</strong></td><td>E0000052</td><td>Endpoint not implemented.</td></tr>
<tr><td rowspan="1" bgcolor="#FFFFFF"><strong>503</strong></td><td>E0000010</td><td>Service is in read-only mode.</td></tr>
</table> 



<|MERGE_RESOLUTION|>--- conflicted
+++ resolved
@@ -6,17 +6,10 @@
 
 This document provides further information about the errors that the Okta API returns. The first table is listed by error code, and the second table is listed by HTTP return code.
 
-<<<<<<< HEAD
-<a name="EC_by_EC"></a>
-###Okta Error Codes Listed by Error Code
-
-[View by HTTP return code](#EC_by_RC)
-=======
 
 
 ## Okta Error Codes Listed by Error Code
 
->>>>>>> 7d10a51e
 
 | Error Code | Description |HTTP Return Code|
 | ------------ | ------------- | ------------ |
@@ -85,15 +78,8 @@
 |<a name="E0000064"></a>E0000064|Password is expired and must be changed.|401|
 
 
-<<<<<<< HEAD
-<a name="EC_by_RC"></a>
-
-###Okta Error Codes Listed by HTTP Return Code   
-[View by error code](#EC_by_EC)
-=======
 
 ## Okta Error Codes Listed by HTTP Return Code   
->>>>>>> 7d10a51e
 
 <table>
 <tr><td><strong>HTTP Return Code</strong></td><td><strong>Error Code</strong></td><td><strong>Description</strong></td></tr>
